# Created By: Virgil Dupras
# Created On: 2009-04-25
# Copyright 2013 Hardcoded Software (http://www.hardcoded.net)
# 
# This software is licensed under the "BSD" License as described in the "LICENSE" file, 
# which should be included with this package. The terms are also available at 
# http://www.hardcoded.net/licenses/bsd_license

import sys
import os.path as op

from PyQt4.QtCore import QTimer, QObject, QCoreApplication, QUrl, QProcess, SIGNAL, pyqtSignal
from PyQt4.QtGui import QDesktopServices, QFileDialog, QDialog, QMessageBox, QApplication

from hscommon.trans import trget
from hscommon.plat import ISLINUX
from hscommon import desktop

from qtlib.about_box import AboutBox
from qtlib.recent import Recent
<<<<<<< HEAD
from qtlib.reg import Registration
from qtlib.util import createActions
=======
from qtlib.util import createActions, getAppData
>>>>>>> a0cc1f2e
from qtlib.progress_window import ProgressWindow 

from . import platform
from .result_window import ResultWindow
from .directories_dialog import DirectoriesDialog
from .problem_dialog import ProblemDialog
from .ignore_list_dialog import IgnoreListDialog
from .deletion_options import DeletionOptions

tr = trget('ui')

class DupeGuru(QObject):
    MODELCLASS = None
    LOGO_NAME = '<replace this>'
    NAME = '<replace this>'
    
    DETAILS_DIALOG_CLASS = None
    RESULT_WINDOW_CLASS = ResultWindow
    RESULT_MODEL_CLASS = None
    PREFERENCES_CLASS = None
    PREFERENCES_DIALOG_CLASS = None
    
    def __init__(self):
        QObject.__init__(self)
        self.prefs = self.PREFERENCES_CLASS()
        self.prefs.load()
        self.model = self.MODELCLASS(view=self)
        self._setup()
        self.prefsChanged.emit(self.prefs)
    
    #--- Private
    def _setup(self):
        self._setupActions()
        self._update_options()
        self.recentResults = Recent(self, 'recentResults')
        self.recentResults.mustOpenItem.connect(self.model.load_from)
        self.resultWindow = self.RESULT_WINDOW_CLASS(self)
        self.progress_window = ProgressWindow(self.resultWindow, self.model.progress_window) 
        self.directories_dialog = DirectoriesDialog(self.resultWindow, self)
        self.details_dialog = self.DETAILS_DIALOG_CLASS(self.resultWindow, self)
        self.problemDialog = ProblemDialog(parent=self.resultWindow, model=self.model.problem_dialog)
        self.ignoreListDialog = IgnoreListDialog(parent=self.resultWindow, model=self.model.ignore_list_dialog)
        self.deletionOptions = DeletionOptions(parent=self.resultWindow, model=self.model.deletion_options)
        self.preferences_dialog = self.PREFERENCES_DIALOG_CLASS(self.resultWindow, self)
        self.about_box = AboutBox(self.resultWindow, self)
                
        self.directories_dialog.show()
        self.model.load()
        
        # The timer scheme is because if the nag is not shown before the application is 
        # completely initialized, the nag will be shown before the app shows up in the task bar
        # In some circumstances, the nag is hidden by other window, which may make the user think
        # that the application haven't launched.
        QTimer.singleShot(0, self.finishedLaunching)
        self.connect(QCoreApplication.instance(), SIGNAL('aboutToQuit()'), self.application_will_terminate)
    
    def _setupActions(self):
        # Setup actions that are common to both the directory dialog and the results window.
        # (name, shortcut, icon, desc, func)
        ACTIONS = [
            ('actionQuit', 'Ctrl+Q', '', tr("Quit"), self.quitTriggered),
            ('actionPreferences', 'Ctrl+P', '', tr("Preferences"), self.preferencesTriggered),
            ('actionIgnoreList', '', '', tr("Ignore List"), self.ignoreListTriggered),
            ('actionShowHelp', 'F1', '', tr("dupeGuru Help"), self.showHelpTriggered),
            ('actionAbout', '', '', tr("About dupeGuru"), self.showAboutBoxTriggered),
            ('actionCheckForUpdate', '', '', tr("Check for Update"), self.checkForUpdateTriggered),
            ('actionOpenDebugLog', '', '', tr("Open Debug Log"), self.openDebugLogTriggered),
        ]
        createActions(ACTIONS, self)
        
        if ISLINUX:
            self.actionCheckForUpdate.setVisible(False) # This only works on Windows
    
    def _update_options(self):
        self.model.scanner.mix_file_kind = self.prefs.mix_file_kind
        self.model.options['escape_filter_regexp'] = self.prefs.use_regexp
        self.model.options['clean_empty_dirs'] = self.prefs.remove_empty_folders
        self.model.options['ignore_hardlink_matches'] = self.prefs.ignore_hardlink_matches
        self.model.options['copymove_dest_type'] = self.prefs.destination_type
    
    #--- Public
    def add_selected_to_ignore_list(self):
        self.model.add_selected_to_ignore_list()
    
    def remove_selected(self):
        self.model.remove_selected(self)
    
    def confirm(self, title, msg, default_button=QMessageBox.Yes):
        active = QApplication.activeWindow()
        buttons = QMessageBox.Yes | QMessageBox.No
        answer = QMessageBox.question(active, title, msg, buttons, default_button)
        return answer == QMessageBox.Yes
    
    def invokeCustomCommand(self):
        self.model.invoke_custom_command()
    
    def show_details(self):
        self.details_dialog.show()
    
    def showResultsWindow(self):
        self.resultWindow.show()
    
    #--- Signals
    willSavePrefs = pyqtSignal()
    prefsChanged = pyqtSignal(object)
    
    #--- Events
    def finishedLaunching(self):
        if sys.getfilesystemencoding() == 'ascii':
            # No need to localize this, it's a debugging message.
            msg = "Something is wrong with the way your system locale is set. If the files you're "\
               "scanning have accented letters, you'll probably get a crash. It is advised that "\
               "you set your system locale properly."
            QMessageBox.warning(self.directories_dialog, "Wrong Locale", msg)
    
    def application_will_terminate(self):
        self.willSavePrefs.emit()
        self.prefs.save()
        self.model.save()
    
    def checkForUpdateTriggered(self):
        QProcess.execute('updater.exe', ['/checknow'])
    
    def ignoreListTriggered(self):
        self.model.ignore_list_dialog.show()
    
    def openDebugLogTriggered(self):
        debugLogPath = op.join(self.model.appdata, 'debug.log')
        desktop.open_path(debugLogPath)
    
    def preferencesTriggered(self):
        self.preferences_dialog.load()
        result = self.preferences_dialog.exec()
        if result == QDialog.Accepted:
            self.preferences_dialog.save()
            self.prefs.save()
            self._update_options()
            self.prefsChanged.emit(self.prefs)
    
    def quitTriggered(self):
        self.directories_dialog.close()
    
    def showAboutBoxTriggered(self):
        self.about_box.show()
    
    def showHelpTriggered(self):
        base_path = platform.HELP_PATH
        url = QUrl.fromLocalFile(op.abspath(op.join(base_path, 'index.html')))
        QDesktopServices.openUrl(url)
    
    #--- model --> view
    def get_default(self, key):
        return self.prefs.get_value(key)
    
    def set_default(self, key, value):
        self.prefs.set_value(key, value)
    
    def show_message(self, msg):
        window = QApplication.activeWindow()
        QMessageBox.information(window, '', msg)
    
    def ask_yes_no(self, prompt):
        return self.confirm('', prompt)
    
    def show_results_window(self):
        self.showResultsWindow()
    
    def show_problem_dialog(self):
        self.problemDialog.show()
    
    def select_dest_folder(self, prompt):
        flags = QFileDialog.ShowDirsOnly
        return QFileDialog.getExistingDirectory(self.resultWindow, prompt, '', flags)
    
    def select_dest_file(self, prompt, extension):
        files = tr("{} file (*.{})").format(extension.upper(), extension)
        return QFileDialog.getSaveFileName(self.resultWindow, prompt, '', files)
    <|MERGE_RESOLUTION|>--- conflicted
+++ resolved
@@ -18,12 +18,7 @@
 
 from qtlib.about_box import AboutBox
 from qtlib.recent import Recent
-<<<<<<< HEAD
-from qtlib.reg import Registration
 from qtlib.util import createActions
-=======
-from qtlib.util import createActions, getAppData
->>>>>>> a0cc1f2e
 from qtlib.progress_window import ProgressWindow 
 
 from . import platform
