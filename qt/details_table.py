# Created By: Virgil Dupras
# Created On: 2009-05-17
# Copyright 2015 Hardcoded Software (http://www.hardcoded.net)
#
# This software is licensed under the "GPLv3" License as described in the "LICENSE" file,
# which should be included with this package. The terms are also available at
# http://www.gnu.org/licenses/gpl-3.0.html

from PyQt5.QtCore import Qt, QAbstractTableModel
from PyQt5.QtWidgets import QHeaderView, QTableView
from PyQt5.QtGui import QFont, QBrush, QColor

from hscommon.trans import trget

tr = trget("ui")

HEADER = [tr("Selected"), tr("Reference")]


class DetailsModel(QAbstractTableModel):
    def __init__(self, model, **kwargs):
        super().__init__(**kwargs)
        self.model = model

    def columnCount(self, parent):
        return len(HEADER)

    def data(self, index, role):
        if not index.isValid():
            return None
        # Skip first value "Attribute"
        column = index.column() + 1
        row = index.row()

        ignored_fields = ["Dupe Count"]
        if (self.model.row(row)[0] in ignored_fields
                or self.model.row(row)[1] == "---"
                or self.model.row(row)[2] == "---"):
            if role != Qt.DisplayRole:
                return None
            return self.model.row(row)[column]

        if role == Qt.DisplayRole:
            return self.model.row(row)[column]
        if role == Qt.ForegroundRole and self.model.row(row)[1] != self.model.row(row)[2]:
            return QBrush(QColor(250, 20, 20))  # red
        if role == Qt.FontRole and self.model.row(row)[1] != self.model.row(row)[2]:
            font = QFont(self.model.view.font())  # or simply QFont()
            font.setBold(True)
            return font
        return None  # QVariant()

    def headerData(self, section, orientation, role):
        if (
            orientation == Qt.Horizontal
            and role == Qt.DisplayRole
            and section < len(HEADER)
        ):
            return HEADER[section]
        elif (
            orientation == Qt.Vertical
            and role == Qt.DisplayRole
            and section < self.model.row_count()
        ):
            # Read "Attribute" cell for horizontal header
            return self.model.row(section)[0]
        return None

    def rowCount(self, parent):
        return self.model.row_count()


class DetailsTable(QTableView):
    def __init__(self, *args):
        QTableView.__init__(self, *args)
        self.setAlternatingRowColors(True)
        self.setSelectionBehavior(QTableView.SelectRows)
<<<<<<< HEAD
        self.setSelectionMode(QTableView.SingleSelection)
=======
        self.setSelectionMode(QTableView.NoSelection)
>>>>>>> 5502b480
        self.setShowGrid(False)
        self.setWordWrap(False)
        self.setCornerButtonEnabled(False)

    def setModel(self, model):
        QTableView.setModel(self, model)
        # The model needs to be set to set header stuff
        hheader = self.horizontalHeader()
        hheader.setHighlightSections(False)
        hheader.setStretchLastSection(False)
        hheader.resizeSection(0, 100)
<<<<<<< HEAD
        hheader.setSectionResizeMode(0, QHeaderView.Interactive)
=======
        hheader.setSectionResizeMode(0, QHeaderView.Stretch)
>>>>>>> 5502b480
        hheader.setSectionResizeMode(1, QHeaderView.Stretch)
        vheader = self.verticalHeader()
        vheader.setVisible(True)
        vheader.setDefaultSectionSize(18)
        # hardcoded value above is not ideal, perhaps resize to contents first?
        # vheader.setSectionResizeMode(QHeaderView.ResizeToContents)
        vheader.setSectionResizeMode(QHeaderView.Fixed)
        vheader.setSectionsMovable(True)<|MERGE_RESOLUTION|>--- conflicted
+++ resolved
@@ -75,11 +75,7 @@
         QTableView.__init__(self, *args)
         self.setAlternatingRowColors(True)
         self.setSelectionBehavior(QTableView.SelectRows)
-<<<<<<< HEAD
-        self.setSelectionMode(QTableView.SingleSelection)
-=======
         self.setSelectionMode(QTableView.NoSelection)
->>>>>>> 5502b480
         self.setShowGrid(False)
         self.setWordWrap(False)
         self.setCornerButtonEnabled(False)
@@ -91,11 +87,7 @@
         hheader.setHighlightSections(False)
         hheader.setStretchLastSection(False)
         hheader.resizeSection(0, 100)
-<<<<<<< HEAD
-        hheader.setSectionResizeMode(0, QHeaderView.Interactive)
-=======
         hheader.setSectionResizeMode(0, QHeaderView.Stretch)
->>>>>>> 5502b480
         hheader.setSectionResizeMode(1, QHeaderView.Stretch)
         vheader = self.verticalHeader()
         vheader.setVisible(True)
