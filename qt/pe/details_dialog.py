# Copyright 2016 Hardcoded Software (http://www.hardcoded.net)
#
# This software is licensed under the "GPLv3" License as described in the "LICENSE" file,
# which should be included with this package. The terms are also available at
# http://www.gnu.org/licenses/gpl-3.0.html

from PyQt5.QtCore import Qt, QSize
from PyQt5.QtWidgets import (
    QAbstractItemView, QSizePolicy, QGridLayout, QSplitter, QFrame)

from hscommon.trans import trget
from ..details_dialog import DetailsDialog as DetailsDialogBase
from ..details_table import DetailsTable
from .image_viewer import (
<<<<<<< HEAD
    ViewerToolBar, QWidgetImageViewer,
    ScrollAreaImageViewer, GraphicsViewViewer,
    QWidgetController, ScrollAreaController,
    GraphicsViewController)
=======
    ViewerToolBar, ScrollAreaImageViewer, ScrollAreaController)
>>>>>>> b0a256f0
tr = trget("ui")


class DetailsDialog(DetailsDialogBase):
    def __init__(self, parent, app):
        self.vController = None
        super().__init__(parent, app)

    def _setupUi(self):
        self.setWindowTitle(tr("Details"))
        self.resize(502, 502)
        self.setMinimumSize(QSize(250, 250))
        self.splitter = QSplitter(Qt.Vertical, self)
        self.setCentralWidget(self.splitter)
        self.topFrame = QFrame()
        self.topFrame.setFrameShape(QFrame.StyledPanel)
        self.horizontalLayout = QGridLayout()
        # Minimum width for the toolbar in the middle:
        self.horizontalLayout.setColumnMinimumWidth(1, 10)
        self.horizontalLayout.setContentsMargins(0, 0, 0, 0)
        self.horizontalLayout.setColumnStretch(0, 32)
        # Smaller value for the toolbar in the middle to avoid excessive resize
        self.horizontalLayout.setColumnStretch(1, 2)
        self.horizontalLayout.setColumnStretch(2, 32)
        # This avoids toolbar getting incorrectly partially hidden when window resizes
        self.horizontalLayout.setRowStretch(0, 1)
        self.horizontalLayout.setRowStretch(1, 24)
        self.horizontalLayout.setRowStretch(2, 1)
        self.horizontalLayout.setSpacing(1)  # probably not important

        self.selectedImageViewer = ScrollAreaImageViewer(self, "selectedImage")
        self.horizontalLayout.addWidget(self.selectedImageViewer, 0, 0, 3, 1)
        # Use a specific type of controller depending on the underlying viewer type
<<<<<<< HEAD
        if isinstance(self.selectedImageViewer, QWidgetImageViewer):
            self.vController = QWidgetController(self)
        elif isinstance(self.selectedImageViewer, ScrollAreaImageViewer):
            self.vController = ScrollAreaController(self)
        elif isinstance(self.selectedImageViewer, GraphicsViewViewer):
            self.vController = GraphicsViewController(self)
=======
        self.vController = ScrollAreaController(self)
>>>>>>> b0a256f0

        self.verticalToolBar = ViewerToolBar(self, self.vController)
        self.verticalToolBar.setOrientation(Qt.Orientation(Qt.Vertical))
        self.horizontalLayout.addWidget(self.verticalToolBar, 1, 1, 1, 1, Qt.AlignCenter)

        self.referenceImageViewer = ScrollAreaImageViewer(self, "referenceImage")
        self.horizontalLayout.addWidget(self.referenceImageViewer, 0, 2, 3, 1)
        self.topFrame.setLayout(self.horizontalLayout)
        self.splitter.addWidget(self.topFrame)
        self.splitter.setStretchFactor(0, 8)

        self.tableView = DetailsTable(self)
        sizePolicy = QSizePolicy(QSizePolicy.Expanding, QSizePolicy.Maximum)
        sizePolicy.setHorizontalStretch(0)
        sizePolicy.setVerticalStretch(0)
        self.tableView.setSizePolicy(sizePolicy)
        # self.tableView.setMinimumSize(QSize(0, 190))
        # self.tableView.setMaximumSize(QSize(16777215, 190))
        self.tableView.setAlternatingRowColors(True)
        self.tableView.setSelectionBehavior(QAbstractItemView.SelectRows)
        self.tableView.setShowGrid(False)
        self.splitter.addWidget(self.tableView)
        self.splitter.setStretchFactor(1, 1)
        # Late population needed here for connections to the toolbar
        self.vController.setupViewers(
            self.selectedImageViewer, self.referenceImageViewer)

    def _update(self):
        if self.vController is None:  # Not yet constructed!
            return
        if not self.app.model.selected_dupes:
            # No item from the model, disable and clear everything.
            self.vController.resetViewersState()
            return
        dupe = self.app.model.selected_dupes[0]
        group = self.app.model.results.get_group_of_duplicate(dupe)
        ref = group.ref

        self.vController.updateView(ref, dupe, group)

    # --- Override
    def resizeEvent(self, event):
        # HACK referenceViewer might be 1 pixel shorter in width
        # due to the toolbar in the middle keeping the same width,
        # so resizing in the GridLayout's engine leads to not enough space
        # left for the panel on the right.
        # This ensures same size while shrinking at least:
        self.horizontalLayout.setColumnMinimumWidth(
            0, self.selectedImageViewer.size().width())
        self.horizontalLayout.setColumnMinimumWidth(
            2, self.selectedImageViewer.size().width())
        # This works when expanding but it's ugly:
        if self.selectedImageViewer.size().width() > self.referenceImageViewer.size().width():
            # print(f"""Before selected size: {self.selectedImageViewer.size()}\n""",
            #       f"""Before reference size: {self.referenceImageViewer.size()}""")
            self.selectedImageViewer.resize(self.referenceImageViewer.size())
            # print(f"""After selected size: {self.selectedImageViewer.size()}\n""",
            #       f"""After reference size: {self.referenceImageViewer.size()}""")

        if self.vController is None or not self.vController.bestFit:
            return
        # Only update the scaled down pixmaps
        self.vController.updateBothImages()

    def show(self):
        # Compute the maximum size the table view can reach
        # Assuming all rows below headers have the same height
        self.tableView.setMaximumHeight(
            self.tableView.rowHeight(1)
            * self.tableModel.model.row_count()
            + self.tableView.verticalHeader().sectionSize(0))
        DetailsDialogBase.show(self)
        self._update()

    # model --> view
    def refresh(self):
        DetailsDialogBase.refresh(self)
        if self.isVisible():
            self._update()<|MERGE_RESOLUTION|>--- conflicted
+++ resolved
@@ -12,14 +12,7 @@
 from ..details_dialog import DetailsDialog as DetailsDialogBase
 from ..details_table import DetailsTable
 from .image_viewer import (
-<<<<<<< HEAD
-    ViewerToolBar, QWidgetImageViewer,
-    ScrollAreaImageViewer, GraphicsViewViewer,
-    QWidgetController, ScrollAreaController,
-    GraphicsViewController)
-=======
     ViewerToolBar, ScrollAreaImageViewer, ScrollAreaController)
->>>>>>> b0a256f0
 tr = trget("ui")
 
 
@@ -53,16 +46,7 @@
         self.selectedImageViewer = ScrollAreaImageViewer(self, "selectedImage")
         self.horizontalLayout.addWidget(self.selectedImageViewer, 0, 0, 3, 1)
         # Use a specific type of controller depending on the underlying viewer type
-<<<<<<< HEAD
-        if isinstance(self.selectedImageViewer, QWidgetImageViewer):
-            self.vController = QWidgetController(self)
-        elif isinstance(self.selectedImageViewer, ScrollAreaImageViewer):
-            self.vController = ScrollAreaController(self)
-        elif isinstance(self.selectedImageViewer, GraphicsViewViewer):
-            self.vController = GraphicsViewController(self)
-=======
         self.vController = ScrollAreaController(self)
->>>>>>> b0a256f0
 
         self.verticalToolBar = ViewerToolBar(self, self.vController)
         self.verticalToolBar.setOrientation(Qt.Orientation(Qt.Vertical))
