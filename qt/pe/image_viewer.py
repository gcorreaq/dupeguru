# This software is licensed under the "GPLv3" License as described in the "LICENSE" file,
# which should be included with this package. The terms are also available at
# http://www.gnu.org/licenses/gpl-3.0.html

from PyQt5.QtCore import (
    QObject, Qt, QSize, QRectF, QPointF, QPoint, pyqtSlot, pyqtSignal, QEvent)
from PyQt5.QtGui import QPixmap, QPainter, QPalette, QCursor, QIcon, QKeySequence
from PyQt5.QtWidgets import (
    QGraphicsView, QGraphicsScene, QGraphicsPixmapItem,
    QToolBar, QToolButton, QAction, QWidget, QScrollArea,
    QApplication, QAbstractScrollArea, QStyle)
from hscommon.trans import trget
from hscommon.plat import ISLINUX
tr = trget("ui")

MAX_SCALE = 12.0
MIN_SCALE = 0.1


def createActions(actions, target):
    # actions = [(name, shortcut, icon, desc, func)]
    for name, shortcut, icon, desc, func in actions:
        action = QAction(target)
        if icon:
            action.setIcon(icon)
        if shortcut:
            action.setShortcut(shortcut)
        action.setText(desc)
        action.triggered.connect(func)
        setattr(target, name, action)


class ViewerToolBar(QToolBar):
    def __init__(self, parent, controller):
        super().__init__(parent)
        self.parent = parent
        self.controller = controller
        self.setupActions(controller)
        self.createButtons()
        self.buttonImgSwap.setEnabled(False)
        self.buttonZoomIn.setEnabled(False)
        self.buttonZoomOut.setEnabled(False)
        self.buttonNormalSize.setEnabled(False)
        self.buttonBestFit.setEnabled(False)

    def setupActions(self, controller):
        # actions = [(name, shortcut, icon, desc, func)]
        ACTIONS = [
            (
                "actionZoomIn",
                QKeySequence.ZoomIn,
<<<<<<< HEAD
                QIcon.fromTheme("zoom-in") if ISLINUX
=======
                QIcon.fromTheme("zoom-in")
                if ISLINUX
                and not self.parent.app.prefs.details_dialog_override_theme_icons
>>>>>>> 9ae0d7e5
                else QIcon(QPixmap(":/" + "zoom_in")),
                tr("Increase zoom"),
                controller.zoomIn,
            ),
            (
                "actionZoomOut",
                QKeySequence.ZoomOut,
<<<<<<< HEAD
                QIcon.fromTheme("zoom-out") if ISLINUX
=======
                QIcon.fromTheme("zoom-out")
                if ISLINUX
                and not self.parent.app.prefs.details_dialog_override_theme_icons
>>>>>>> 9ae0d7e5
                else QIcon(QPixmap(":/" + "zoom_out")),
                tr("Decrease zoom"),
                controller.zoomOut,
            ),
            (
                "actionNormalSize",
                tr("Ctrl+/"),
<<<<<<< HEAD
                QIcon.fromTheme("zoom-original") if ISLINUX
=======
                QIcon.fromTheme("zoom-original")
                if ISLINUX
                and not self.parent.app.prefs.details_dialog_override_theme_icons
>>>>>>> 9ae0d7e5
                else QIcon(QPixmap(":/" + "zoom_original")),
                tr("Normal size"),
                controller.zoomNormalSize,
            ),
            (
                "actionBestFit",
                tr("Ctrl+*"),
<<<<<<< HEAD
                QIcon.fromTheme("zoom-best-fit") if ISLINUX
=======
                QIcon.fromTheme("zoom-best-fit")
                if ISLINUX
                and not self.parent.app.prefs.details_dialog_override_theme_icons
>>>>>>> 9ae0d7e5
                else QIcon(QPixmap(":/" + "zoom_best_fit")),
                tr("Best fit"),
                controller.zoomBestFit,
            )
        ]
        # TODO try with QWidgetAction() instead in order to have
        # the popup menu work in the toolbar (if resized below minimum height)
        createActions(ACTIONS, self)

    def createButtons(self):
        self.buttonImgSwap = QToolButton(self)
        self.buttonImgSwap.setToolButtonStyle(Qt.ToolButtonIconOnly)
        self.buttonImgSwap.setIcon(
            QIcon.fromTheme('view-refresh',
                            self.style().standardIcon(QStyle.SP_BrowserReload))
            if ISLINUX
<<<<<<< HEAD
=======
            and not self.parent.app.prefs.details_dialog_override_theme_icons
>>>>>>> 9ae0d7e5
            else QIcon(QPixmap(":/" + "exchange")))
        self.buttonImgSwap.setText('Swap images')
        self.buttonImgSwap.setToolTip('Swap images')
        self.buttonImgSwap.pressed.connect(self.controller.swapImages)
        self.buttonImgSwap.released.connect(self.controller.swapImages)

        self.buttonZoomIn = QToolButton(self)
        self.buttonZoomIn.setToolButtonStyle(Qt.ToolButtonIconOnly)
        self.buttonZoomIn.setDefaultAction(self.actionZoomIn)
        # self.buttonZoomIn.setText('ZoomIn')
        # self.buttonZoomIn.setIcon(QIcon.fromTheme('zoom-in'))
        self.buttonZoomIn.setEnabled(False)

        self.buttonZoomOut = QToolButton(self)
        self.buttonZoomOut.setToolButtonStyle(Qt.ToolButtonIconOnly)
        self.buttonZoomOut.setDefaultAction(self.actionZoomOut)
        # self.buttonZoomOut.setText('ZoomOut')
        # self.buttonZoomOut.setIcon(QIcon.fromTheme('zoom-out'))
        self.buttonZoomOut.setEnabled(False)

        self.buttonNormalSize = QToolButton(self)
        self.buttonNormalSize.setToolButtonStyle(Qt.ToolButtonIconOnly)
        self.buttonNormalSize.setDefaultAction(self.actionNormalSize)
        # self.buttonNormalSize.setText('Normal Size')
        # self.buttonNormalSize.setIcon(QIcon.fromTheme('zoom-original'))
        self.buttonNormalSize.setEnabled(True)

        self.buttonBestFit = QToolButton(self)
        self.buttonBestFit.setToolButtonStyle(Qt.ToolButtonIconOnly)
        self.buttonBestFit.setDefaultAction(self.actionBestFit)
        # self.buttonBestFit.setText('BestFit')
        # self.buttonBestFit.setIcon(QIcon.fromTheme('zoom-best-fit'))
        self.buttonBestFit.setEnabled(False)

        self.addWidget(self.buttonImgSwap)
        self.addWidget(self.buttonZoomIn)
        self.addWidget(self.buttonZoomOut)
        self.addWidget(self.buttonNormalSize)
        self.addWidget(self.buttonBestFit)


class BaseController(QObject):
    """Abstract Base class. Singleton.
    Base proxy interface to keep image viewers synchronized.
    Relays function calls, keep tracks of things."""

    def __init__(self, parent):
        super().__init__()
        self.selectedViewer = None
        self.referenceViewer = None
        # cached pixmaps
        self.selectedPixmap = QPixmap()
        self.referencePixmap = QPixmap()
        self.scaledSelectedPixmap = QPixmap()
        self.scaledReferencePixmap = QPixmap()
        self.current_scale = 1.0
        self.bestFit = True
        self.parent = parent  # To change buttons' states
        self.cached_group = None
        self.same_dimensions = True

    def setupViewers(self, selectedViewer, referenceViewer):
        self.selectedViewer = selectedViewer
        self.referenceViewer = referenceViewer
        self.selectedViewer.controller = self
        self.referenceViewer.controller = self
        self._setupConnections()

    def _setupConnections(self):
        self.selectedViewer.connectMouseSignals()
        self.referenceViewer.connectMouseSignals()

    def updateView(self, ref, dupe, group):
        # To keep current scale accross dupes from the same group
        previous_same_dimensions = self.same_dimensions
        self.same_dimensions = True
        same_group = True
        if group != self.cached_group:
            same_group = False
            self.resetState()
        self.cached_group = group

        self.selectedPixmap = QPixmap(str(dupe.path))
        if ref is dupe:  # currently selected file is the actual reference file
            # self.same_dimensions = False
            self.referencePixmap = QPixmap()
            self.scaledReferencePixmap = QPixmap()
            self.parent.verticalToolBar.buttonImgSwap.setEnabled(False)
            self.parent.verticalToolBar.buttonNormalSize.setEnabled(True)
        else:
            self.referencePixmap = QPixmap(str(ref.path))
            self.parent.verticalToolBar.buttonImgSwap.setEnabled(True)
            if ref.dimensions != dupe.dimensions:
                self.same_dimensions = False
            self.parent.verticalToolBar.buttonNormalSize.setEnabled(True)
        self.updateButtonsAsPerDimensions(previous_same_dimensions)
        self.updateBothImages(same_group)
        self.centerViews(same_group and self.referencePixmap.isNull())

    def updateBothImages(self, same_group=False):
        # WARNING this is called on every resize event,
        ignore_update = self.referencePixmap.isNull()
        if ignore_update:
            self.selectedViewer.ignore_signal = True
        # the SelectedImageViewer widget sometimes ends up being bigger
        # than the ReferenceImageViewer by one pixel, which distorts the
        # scaled down pixmap for the reference, hence we'll reuse its size here.
        selected_size = self._updateImage(
            self.selectedPixmap, self.scaledSelectedPixmap,
            self.selectedViewer, None, same_group)
        self._updateImage(
            self.referencePixmap, self.scaledReferencePixmap,
            self.referenceViewer, selected_size, same_group)
        if ignore_update:
            self.selectedViewer.ignore_signal = False

    def _updateImage(self, pixmap, scaledpixmap, viewer, target_size=None, same_group=False):
        # WARNING this is called on every resize event, might need to split
        # into a separate function depending on the implementation used
        if pixmap.isNull():
            # This should disable the blank widget
            viewer.setImage(pixmap)
            return
        target_size = viewer.size()
        if not viewer.bestFit:
            if same_group:
                viewer.setImage(pixmap)
                return target_size
            # zoomed in state, expand
            # only if not same_group, we need full update
            scaledpixmap = pixmap.scaled(
                target_size, Qt.KeepAspectRatioByExpanding, Qt.FastTransformation)
        else:
            # best fit, keep ratio always
            scaledpixmap = pixmap.scaled(
                target_size, Qt.KeepAspectRatio, Qt.FastTransformation)
        viewer.setImage(scaledpixmap)
        return target_size

    def resetState(self):
        """Only called when the group of dupes has changed. We reset our
        controller internal state and buttons, center view on viewers."""
        self.selectedPixmap = QPixmap()
        self.scaledSelectedPixmap = QPixmap()
        self.referencePixmap = QPixmap()
        self.scaledReferencePixmap = QPixmap()
        self.setBestFit(True)
        self.current_scale = 1.0
        self.selectedViewer.current_scale = 1.0
        self.referenceViewer.current_scale = 1.0
        self.selectedViewer.resetCenter()
        self.referenceViewer.resetCenter()
        self.selectedViewer.scaleAt(1.0)
        self.referenceViewer.scaleAt(1.0)
        self.centerViews()
        self.parent.verticalToolBar.buttonZoomIn.setEnabled(False)
        self.parent.verticalToolBar.buttonZoomOut.setEnabled(False)
        self.parent.verticalToolBar.buttonNormalSize.setEnabled(True)
        self.parent.verticalToolBar.buttonBestFit.setEnabled(False)  # active mode by default

    def resetViewersState(self):
        """No item from the model, disable and clear everything."""
        # only called by the details dialog
        self.selectedPixmap = QPixmap()
        self.scaledSelectedPixmap = QPixmap()
        self.referencePixmap = QPixmap()
        self.scaledReferencePixmap = QPixmap()
        self.setBestFit(True)
        self.current_scale = 1.0
        self.selectedViewer.current_scale = 1.0
        self.referenceViewer.current_scale = 1.0
        self.selectedViewer.resetCenter()
        self.referenceViewer.resetCenter()
        self.selectedViewer.scaleAt(1.0)
        self.referenceViewer.scaleAt(1.0)
        self.centerViews()

        self.parent.verticalToolBar.buttonImgSwap.setEnabled(False)
        self.parent.verticalToolBar.buttonZoomIn.setEnabled(False)
        self.parent.verticalToolBar.buttonZoomOut.setEnabled(False)
        self.parent.verticalToolBar.buttonNormalSize.setEnabled(False)
        self.parent.verticalToolBar.buttonBestFit.setEnabled(False)  # active mode by default

        self.selectedViewer.setImage(self.selectedPixmap)  # null
        self.selectedViewer.setEnabled(False)
        self.referenceViewer.setImage(self.referencePixmap)  # null
        self.referenceViewer.setEnabled(False)

    @pyqtSlot()
    def zoomIn(self):
        self.scaleImagesBy(1.25)

    @pyqtSlot()
    def zoomOut(self):
        self.scaleImagesBy(0.8)

    @pyqtSlot(float)
    def scaleImagesBy(self, factor):
        """Compute new scale from factor and scale."""
        self.current_scale *= factor
        self.selectedViewer.scaleBy(factor)
        self.referenceViewer.scaleBy(factor)
        self.updateButtons()

    @pyqtSlot(float)
    def scaleImagesAt(self, scale):
        """Scale at a pre-computed scale."""
        self.current_scale = scale
        self.selectedViewer.scaleAt(scale)
        self.referenceViewer.scaleAt(scale)
        self.updateButtons()

    def updateButtons(self):
        self.parent.verticalToolBar.buttonZoomIn.setEnabled(self.current_scale < MAX_SCALE)
        self.parent.verticalToolBar.buttonZoomOut.setEnabled(self.current_scale > MIN_SCALE)
        self.parent.verticalToolBar.buttonNormalSize.setEnabled(round(self.current_scale, 1) != 1.0)
        self.parent.verticalToolBar.buttonBestFit.setEnabled(self.bestFit is False)

    def updateButtonsAsPerDimensions(self, previous_same_dimensions):
        if not self.same_dimensions:
            self.parent.verticalToolBar.buttonZoomIn.setEnabled(False)
            self.parent.verticalToolBar.buttonZoomOut.setEnabled(False)
            if not self.bestFit:
                self.zoomBestFit()
                self.parent.verticalToolBar.buttonNormalSize.setEnabled(True)
                if not self.referencePixmap.isNull():
                    self.parent.verticalToolBar.buttonImgSwap.setEnabled(True)
            return
        if not self.bestFit and not previous_same_dimensions:
            self.zoomBestFit()
            self.parent.verticalToolBar.buttonNormalSize.setEnabled(True)
            if self.referencePixmap.isNull():
                self.parent.verticalToolBar.buttonImgSwap.setEnabled(False)

    @pyqtSlot()
    def zoomBestFit(self):
        """Setup before scaling to bestfit"""
        self.setBestFit(True)
        self.current_scale = 1.0
        self.selectedViewer.current_scale = 1.0
        self.referenceViewer.current_scale = 1.0

        self.selectedViewer.scaleAt(1.0)
        self.referenceViewer.scaleAt(1.0)

        self.selectedViewer.resetCenter()
        self.referenceViewer.resetCenter()

        target_size = self._updateImage(
            self.selectedPixmap, self.scaledSelectedPixmap,
            self.selectedViewer, None, True)
        self._updateImage(
            self.referencePixmap, self.scaledReferencePixmap,
            self.referenceViewer, target_size, True)
        self.centerViews()

        self.parent.verticalToolBar.buttonZoomIn.setEnabled(False)
        self.parent.verticalToolBar.buttonZoomOut.setEnabled(False)
        self.parent.verticalToolBar.buttonNormalSize.setEnabled(True)
        self.parent.verticalToolBar.buttonBestFit.setEnabled(False)
        self.parent.verticalToolBar.buttonImgSwap.setEnabled(True)

    def setBestFit(self, value):
        self.bestFit = value
        self.selectedViewer.bestFit = value
        self.referenceViewer.bestFit = value

    @pyqtSlot()
    def zoomNormalSize(self):
        self.setBestFit(False)
        self.current_scale = 1.0

        self.selectedViewer.setImage(self.selectedPixmap)
        self.referenceViewer.setImage(self.referencePixmap)

        self.centerViews()

        self.selectedViewer.scaleToNormalSize()
        self.referenceViewer.scaleToNormalSize()

        if self.same_dimensions:
            self.parent.verticalToolBar.buttonZoomIn.setEnabled(True)
            self.parent.verticalToolBar.buttonZoomOut.setEnabled(True)
        else:
            # we can't allow swapping pixmaps of different dimensions
            self.parent.verticalToolBar.buttonImgSwap.setEnabled(False)
        self.parent.verticalToolBar.buttonNormalSize.setEnabled(False)
        self.parent.verticalToolBar.buttonBestFit.setEnabled(True)

    def centerViews(self, only_selected=False):
        self.selectedViewer.centerViewAndUpdate()
        if only_selected:
            return
        self.referenceViewer.centerViewAndUpdate()

    @pyqtSlot()
    def swapImages(self):
        # swap the columns in the details table as well
        self.parent.tableView.horizontalHeader().swapSections(1, 2)


class QWidgetController(BaseController):
    """Specialized version for QWidget-based viewers."""
    def __init__(self, parent):
        super().__init__(parent)

    def _updateImage(self, *args):
        ret = super()._updateImage(*args)
        # Fix alignment when resizing window
        self.centerViews()
        return ret

    @pyqtSlot(QPointF)
    def onDraggedMouse(self, delta):
        if not self.same_dimensions:
            return
        if self.sender() is self.referenceViewer:
            self.selectedViewer.onDraggedMouse(delta)
        else:
            self.referenceViewer.onDraggedMouse(delta)

    @pyqtSlot()
    def swapImages(self):
        self.selectedViewer._pixmap.swap(self.referenceViewer._pixmap)
        self.selectedViewer.centerViewAndUpdate()
        self.referenceViewer.centerViewAndUpdate()
        super().swapImages()


class ScrollAreaController(BaseController):
    """Specialized version fro QLabel-based viewers."""
    def __init__(self, parent):
        super().__init__(parent)

    def _setupConnections(self):
        super()._setupConnections()
        self.selectedViewer.connectScrollBars()
        self.referenceViewer.connectScrollBars()

    def updateBothImages(self, same_group=False):
        super().updateBothImages(same_group)
        if not self.referenceViewer.isEnabled():
            return
        self.referenceViewer._horizontalScrollBar.setValue(
            self.selectedViewer._horizontalScrollBar.value())
        self.referenceViewer._verticalScrollBar.setValue(
            self.selectedViewer._verticalScrollBar.value())

    @pyqtSlot(QPoint)
    def onDraggedMouse(self, delta):
        self.selectedViewer.ignore_signal = True
        self.referenceViewer.ignore_signal = True

        if self.same_dimensions:
            self.selectedViewer.onDraggedMouse(delta)
            self.referenceViewer.onDraggedMouse(delta)
        else:
            if self.sender() is self.selectedViewer:
                self.selectedViewer.onDraggedMouse(delta)
            else:
                self.referenceViewer.onDraggedMouse(delta)

        self.selectedViewer.ignore_signal = False
        self.referenceViewer.ignore_signal = False

    @pyqtSlot()
    def swapImages(self):
        self.referenceViewer._pixmap.swap(self.selectedViewer._pixmap)
        self.referenceViewer.setCachedPixmap()
        self.selectedViewer.setCachedPixmap()
        super().swapImages()

    @pyqtSlot(float, QPointF)
    def onMouseWheel(self, scale, delta):
        self.scaleImagesAt(scale)
        self.selectedViewer.adjustScrollBarsScaled(delta)
        # Signal from scrollbars will automatically change the other:
        # self.referenceViewer.adjustScrollBarsScaled(delta)

    @pyqtSlot(int)
    def onVScrollBarChanged(self, value):
        if not self.same_dimensions:
            return
        if self.sender() is self.referenceViewer._verticalScrollBar:
            if not self.selectedViewer.ignore_signal:
                self.selectedViewer._verticalScrollBar.setValue(value)
        else:
            if not self.referenceViewer.ignore_signal:
                self.referenceViewer._verticalScrollBar.setValue(value)

    @pyqtSlot(int)
    def onHScrollBarChanged(self, value):
        if not self.same_dimensions:
            return
        if self.sender() is self.referenceViewer._horizontalScrollBar:
            if not self.selectedViewer.ignore_signal:
                self.selectedViewer._horizontalScrollBar.setValue(value)
        else:
            if not self.referenceViewer.ignore_signal:
                self.referenceViewer._horizontalScrollBar.setValue(value)

    @pyqtSlot(float)
    def scaleImagesBy(self, factor):
        super().scaleImagesBy(factor)
        # The other is automatically updated via sigals
        self.selectedViewer.adjustScrollBarsFactor(factor)

    @pyqtSlot()
    def zoomBestFit(self):
        # Disable scrollbars to avoid GridLayout size rounding glitch
        super().zoomBestFit()
        if self.referencePixmap.isNull():
            self.parent.verticalToolBar.buttonImgSwap.setEnabled(False)
        self.selectedViewer.toggleScrollBars()
        self.referenceViewer.toggleScrollBars()


class GraphicsViewController(BaseController):
    """Specialized version fro QGraphicsView-based viewers."""
    def __init__(self, parent):
        super().__init__(parent)

    def _setupConnections(self):
        super()._setupConnections()
        self.selectedViewer.connectScrollBars()
        self.referenceViewer.connectScrollBars()
        # Special case for mouse wheel event conflicting with scrollbar adjustments
        self.selectedViewer.other_viewer = self.referenceViewer
        self.referenceViewer.other_viewer = self.selectedViewer

    @pyqtSlot()
    def syncCenters(self):
        if self.sender() is self.referenceViewer:
            self.selectedViewer.setCenter(self.referenceViewer._centerPoint)
        else:
            self.referenceViewer.setCenter(self.selectedViewer._centerPoint)

    @pyqtSlot(float, QPointF)
    def onMouseWheel(self, factor, newCenter):
        self.current_scale *= factor
        if self.sender() is self.referenceViewer:
            self.selectedViewer.scaleBy(factor)
            self.selectedViewer.setCenter(newCenter)
        else:
            self.referenceViewer.scaleBy(factor)
            self.referenceViewer.setCenter(newCenter)

    @pyqtSlot(int)
    def onVScrollBarChanged(self, value):
        if not self.same_dimensions:
            return
        if self.sender() is self.referenceViewer._verticalScrollBar:
            if not self.selectedViewer.ignore_signal:
                self.selectedViewer._verticalScrollBar.setValue(value)
        else:
            if not self.referenceViewer.ignore_signal:
                self.referenceViewer._verticalScrollBar.setValue(value)

    @pyqtSlot(int)
    def onHScrollBarChanged(self, value):
        if not self.same_dimensions:
            return
        if self.sender() is self.referenceViewer._horizontalScrollBar:
            if not self.selectedViewer.ignore_signal:
                self.selectedViewer._horizontalScrollBar.setValue(value)
        else:
            if not self.referenceViewer.ignore_signal:
                self.referenceViewer._horizontalScrollBar.setValue(value)

    @pyqtSlot()
    def swapImages(self):
        self.referenceViewer._pixmap.swap(self.selectedViewer._pixmap)
        self.referenceViewer.setCachedPixmap()
        self.selectedViewer.setCachedPixmap()
        super().swapImages()

    @pyqtSlot()
    def zoomBestFit(self):
        """Setup before scaling to bestfit"""
        self.setBestFit(True)
        self.current_scale = 1.0
        self.selectedViewer.fitScale()
        self.referenceViewer.fitScale()
        self.parent.verticalToolBar.buttonBestFit.setEnabled(False)
        self.parent.verticalToolBar.buttonZoomOut.setEnabled(False)
        self.parent.verticalToolBar.buttonZoomIn.setEnabled(False)
        self.parent.verticalToolBar.buttonNormalSize.setEnabled(True)
        if not self.referencePixmap.isNull():
            self.parent.verticalToolBar.buttonImgSwap.setEnabled(True)
        # else:
        #     self.referenceViewer.setVerticalScrollBarPolicy(Qt.ScrollBarAlwaysOff)
        #     self.referenceViewer.setHorizontalScrollBarPolicy(Qt.ScrollBarAlwaysOff)

    def updateView(self, ref, dupe, group):
        # Keep current scale accross dupes from the same group
        previous_same_dimensions = self.same_dimensions
        self.same_dimensions = True
        same_group = True
        if group != self.cached_group:
            same_group = False
            self.resetState()
        self.cached_group = group

        self.selectedPixmap = QPixmap(str(dupe.path))
        if ref is dupe:  # currently selected file is the actual reference file
            self.same_dimensions = False
            self.referencePixmap = QPixmap()
            self.parent.verticalToolBar.buttonImgSwap.setEnabled(False)
            self.parent.verticalToolBar.buttonNormalSize.setEnabled(True)
        else:
            self.referencePixmap = QPixmap(str(ref.path))
            self.parent.verticalToolBar.buttonImgSwap.setEnabled(True)
            if ref.dimensions != dupe.dimensions:
                self.same_dimensions = False
            self.parent.verticalToolBar.buttonNormalSize.setEnabled(True)
        # self.selectedViewer.setImage(self.selectedPixmap)
        # self.referenceViewer.setImage(self.referencePixmap)
        self.updateButtonsAsPerDimensions(previous_same_dimensions)
        self.updateBothImages(same_group)

    def updateBothImages(self, same_group=False):
        """This is called only during resize events and while bestFit."""
        ignore_update = self.referencePixmap.isNull()
        if ignore_update:
            self.selectedViewer.ignore_signal = True

        self._updateFitImage(
            self.selectedPixmap, self.selectedViewer)
        self._updateFitImage(
            self.referencePixmap, self.referenceViewer)

        if ignore_update:
            self.selectedViewer.ignore_signal = False

    def _updateFitImage(self, pixmap, viewer):
        # If not same_group, we need full update"""
        viewer.setImage(pixmap)
        if pixmap.isNull():
            # viewer._item = None
            return
        if viewer.bestFit:
            viewer.fitScale()

    def resetState(self):
        """Only called when the group of dupes has changed. We reset our
        controller internal state and buttons, center view on viewers."""
        self.selectedPixmap = QPixmap()
        self.referencePixmap = QPixmap()
        self.setBestFit(True)
        self.current_scale = 1.0
        self.selectedViewer.current_scale = 1.0
        self.referenceViewer.current_scale = 1.0

        self.selectedViewer.resetCenter()
        self.referenceViewer.resetCenter()

        self.selectedViewer.fitScale()
        self.referenceViewer.fitScale()
        # self.centerViews()
        self.parent.verticalToolBar.buttonZoomIn.setEnabled(False)
        self.parent.verticalToolBar.buttonZoomOut.setEnabled(False)
        self.parent.verticalToolBar.buttonBestFit.setEnabled(False)
        self.parent.verticalToolBar.buttonNormalSize.setEnabled(True)

    def resetViewersState(self):
        """No item from the model, disable and clear everything."""
        # only called by the details dialog
        self.selectedPixmap = QPixmap()
        self.scaledSelectedPixmap = QPixmap()
        self.referencePixmap = QPixmap()
        self.scaledReferencePixmap = QPixmap()
        self.setBestFit(True)
        self.current_scale = 1.0
        self.selectedViewer.current_scale = 1.0
        self.referenceViewer.current_scale = 1.0
        self.selectedViewer.resetCenter()
        self.referenceViewer.resetCenter()
        # self.centerViews()
        self.parent.verticalToolBar.buttonZoomIn.setEnabled(False)
        self.parent.verticalToolBar.buttonZoomOut.setEnabled(False)
        self.parent.verticalToolBar.buttonBestFit.setEnabled(False)
        self.parent.verticalToolBar.buttonImgSwap.setEnabled(False)
        self.parent.verticalToolBar.buttonNormalSize.setEnabled(False)

        self.selectedViewer.setImage(self.selectedPixmap)  # null
        self.selectedViewer.setEnabled(False)
        self.referenceViewer.setImage(self.referencePixmap)  # null
        self.referenceViewer.setEnabled(False)

    @pyqtSlot(float)
    def scaleImagesBy(self, factor):
        self.selectedViewer.updateCenterPoint()
        self.referenceViewer.updateCenterPoint()
        super().scaleImagesBy(factor)
        self.selectedViewer.centerOn(self.selectedViewer._centerPoint)
        # Scrollbars sync themselves here


class QWidgetImageViewer(QWidget):
    """Use a QPixmap, but no scrollbars and no keyboard key sequence for navigation."""
    # FIXME: panning while zoomed-in is broken (due to delta not interpolated right?
    mouseDragged = pyqtSignal(QPointF)
    mouseWheeled = pyqtSignal(float)

    def __init__(self, parent, name=""):
        super().__init__(parent)
        self._app = QApplication
        self._pixmap = QPixmap()
        self._rect = QRectF()
        self._lastMouseClickPoint = QPointF()
        self._mousePanningDelta = QPointF()
        self.current_scale = 1.0
        self._drag = False
        self._dragConnection = None
        self._wheelConnection = None
        self._instance_name = name
        self.bestFit = True
        self.controller = None
        self.setMouseTracking(False)

    def __repr__(self):
        return f'{self._instance_name}'

    def connectMouseSignals(self):
        if not self._dragConnection:
            self._dragConnection = self.mouseDragged.connect(
                self.controller.onDraggedMouse)
        if not self._wheelConnection:
            self._wheelConnection = self.mouseWheeled.connect(
                self.controller.scaleImagesBy)

    def disconnectMouseSignals(self):
        if self._dragConnection:
            self.mouseDragged.disconnect()
            self._dragConnection = None
        if self._wheelConnection:
            self.mouseWheeled.disconnect()
            self._wheelConnection = None

    def paintEvent(self, event):
        painter = QPainter(self)
        painter.translate(self.rect().center())
        painter.scale(self.current_scale, self.current_scale)
        painter.translate(self._mousePanningDelta)
        painter.drawPixmap(self._rect.topLeft(), self._pixmap)

    def resetCenter(self):
        """ Resets origin """
        # Make sure we are not still panning around
        self._mousePanningDelta = QPointF()
        self.update()

    def changeEvent(self, event):
        if event.type() == QEvent.EnabledChange:
            if self.isEnabled():
                self.connectMouseSignals()
                return
            self.disconnectMouseSignals()

    def mousePressEvent(self, event):
        if self.bestFit or not self.isEnabled():
            event.ignore()
            return
        if event.button() == Qt.LeftButton:
            self._drag = True
        else:
            self._drag = False
            event.ignore()
            return

        self._lastMouseClickPoint = event.pos()
        self._app.setOverrideCursor(Qt.ClosedHandCursor)
        self.setMouseTracking(True)
        event.accept()

    def mouseMoveEvent(self, event):
        if self.bestFit or not self.isEnabled():
            event.ignore()
            return

        self._mousePanningDelta += (
            event.pos() - self._lastMouseClickPoint) * 1.0 / self.current_scale
        self._lastMouseClickPoint = event.pos()
        if self._drag:
            self.mouseDragged.emit(self._mousePanningDelta)
            self.update()

    def mouseReleaseEvent(self, event):
        if self.bestFit or not self.isEnabled():
            event.ignore()
            return
        if event.button() == Qt.LeftButton:
            self._drag = False

        self._app.restoreOverrideCursor()
        self.setMouseTracking(False)

    def wheelEvent(self, event):
        if self.bestFit or not self.controller.same_dimensions or not self.isEnabled():
            event.ignore()
            return

        if event.angleDelta().y() > 0:
            if self.current_scale > MAX_SCALE:
                return
            self.mouseWheeled.emit(1.25)  # zoom-in
        else:
            if self.current_scale < MIN_SCALE:
                return
            self.mouseWheeled.emit(0.8)  # zoom-out

    def setImage(self, pixmap):
        if pixmap.isNull():
            if not self._pixmap.isNull():
                self._pixmap = pixmap
            self.disconnectMouseSignals()
            self.setEnabled(False)
            self.update()
            return
        elif not self.isEnabled():
            self.setEnabled(True)
            self.connectMouseSignals()
        self._pixmap = pixmap

    def centerViewAndUpdate(self):
        self._rect = self._pixmap.rect()
        self._rect.translate(-self._rect.center())
        self.update()

    def shouldBeActive(self):
        return True if not self.pixmap.isNull() else False

    def scaleBy(self, factor):
        self.current_scale *= factor
        self.update()

    def scaleAt(self, scale):
        self.current_scale = scale
        self.update()

    def sizeHint(self):
        return QSize(400, 400)

    @pyqtSlot()
    def scaleToNormalSize(self):
        """Called when the pixmap is set back to original size."""
        self.current_scale = 1.0
        self.update()

    @pyqtSlot(QPointF)
    def onDraggedMouse(self, delta):
        self._mousePanningDelta = delta
        self.update()


class ScalablePixmap(QWidget):
    """Container for a pixmap that scales up very fast, used in ScrollAreaImageViewer."""
    def __init__(self, parent):
        super().__init__(parent)
        self._pixmap = QPixmap()
        self.current_scale = 1.0

    def paintEvent(self, event):
        painter = QPainter(self)
        painter.scale(self.current_scale, self.current_scale)
        # painter.drawPixmap(self.rect().topLeft(), self._pixmap)
        # should be the same as:
        painter.drawPixmap(0, 0, self._pixmap)

    def sizeHint(self):
        return self._pixmap.size() * self.current_scale

    def minimumSizeHint(self):
        return self.sizeHint()


class ScrollAreaImageViewer(QScrollArea):
    """Implementation using a pixmap container in a simple scroll area."""
    mouseDragged = pyqtSignal(QPoint)
    mouseWheeled = pyqtSignal(float, QPointF)

    def __init__(self, parent, name=""):
        super().__init__(parent)
        self._parent = parent
        self._app = QApplication
        self._pixmap = QPixmap()
        self._scaledpixmap = None
        self._rect = QRectF()
        self._lastMouseClickPoint = QPointF()
        self._mousePanningDelta = QPoint()
        self.current_scale = 1.0
        self._drag = False
        self._dragConnection = None
        self._wheelConnection = None
        self._instance_name = name
        self.wantScrollBars = True
        self.bestFit = True
        self.controller = None
        self.label = ScalablePixmap(self)
        # This is to avoid sending signals twice on scrollbar updates
        self.ignore_signal = False
        self.setBackgroundRole(QPalette.Dark)
        self.setWidgetResizable(False)
        self.setSizeAdjustPolicy(QAbstractScrollArea.AdjustToContents)
        self.setAlignment(Qt.AlignCenter)
        self._verticalScrollBar = self.verticalScrollBar()
        self._horizontalScrollBar = self.horizontalScrollBar()
        if self.wantScrollBars:
            self.toggleScrollBars()
        else:
            self.setVerticalScrollBarPolicy(Qt.ScrollBarAlwaysOff)
            self.setHorizontalScrollBarPolicy(Qt.ScrollBarAlwaysOff)
        self.setWidget(self.label)
        self.setVisible(True)

    def __repr__(self):
        return f'{self._instance_name}'

    def toggleScrollBars(self, forceOn=False):
        if not self.wantScrollBars:
            return
        # Ensure that it's off on the first run
        if self.horizontalScrollBarPolicy() == Qt.ScrollBarAsNeeded:
            if forceOn:
                return
            self.setVerticalScrollBarPolicy(Qt.ScrollBarAlwaysOff)
            self.setHorizontalScrollBarPolicy(Qt.ScrollBarAlwaysOff)
        else:
            self.setVerticalScrollBarPolicy(Qt.ScrollBarAsNeeded)
            self.setHorizontalScrollBarPolicy(Qt.ScrollBarAsNeeded)

    def connectMouseSignals(self):
        if not self._dragConnection:
            self._dragConnection = self.mouseDragged.connect(
                self.controller.onDraggedMouse)
        if not self._wheelConnection:
            self._wheelConnection = self.mouseWheeled.connect(
                self.controller.onMouseWheel)

    def disconnectMouseSignals(self):
        if self._dragConnection:
            self.mouseDragged.disconnect()
            self._dragConnection = None
        if self._wheelConnection:
            self.mouseWheeled.disconnect()
            self._wheelConnection = None

    def connectScrollBars(self):
        """Only call once controller is connected."""
        # Cyclic connections are handled by Qt
        self._verticalScrollBar.valueChanged.connect(
            self.controller.onVScrollBarChanged, Qt.UniqueConnection)
        self._horizontalScrollBar.valueChanged.connect(
            self.controller.onHScrollBarChanged, Qt.UniqueConnection)

    def mousePressEvent(self, event):
        if self.bestFit:
            event.ignore()
            return
        if event.button() == Qt.LeftButton:
            self._drag = True
        else:
            self._drag = False
            event.ignore()
            return
        self._lastMouseClickPoint = event.pos()
        self._app.setOverrideCursor(Qt.ClosedHandCursor)
        self.setMouseTracking(True)
        super().mousePressEvent(event)

    def mouseMoveEvent(self, event):
        if self.bestFit:
            event.ignore()
            return
        if self._drag:
            delta = (event.pos() - self._lastMouseClickPoint)
            self._lastMouseClickPoint = event.pos()
            self.mouseDragged.emit(delta)
        super().mouseMoveEvent(event)

    def mouseReleaseEvent(self, event):
        if self.bestFit:
            event.ignore()
            return
        if event.button() == Qt.LeftButton:
            self._drag = False
        self._app.restoreOverrideCursor()
        self.setMouseTracking(False)
        super().mouseReleaseEvent(event)

    def wheelEvent(self, event):
        if self.bestFit or not self.controller.same_dimensions:
            event.ignore()
            return
        oldScale = self.current_scale
        if event.angleDelta().y() > 0:  # zoom-in
            if oldScale < MAX_SCALE:
                self.current_scale *= 1.25
        else:
            if oldScale > MIN_SCALE:  # zoom-out
                self.current_scale *= 0.8
        if oldScale == self.current_scale:
            return

        deltaToPos = (event.position() / oldScale) - (self.label.pos() / oldScale)
        delta = (deltaToPos * self.current_scale) - (deltaToPos * oldScale)
        self.mouseWheeled.emit(self.current_scale, delta)

    def setImage(self, pixmap):
        self._pixmap = pixmap
        self.label._pixmap = pixmap
        self.label.update()
        self.label.adjustSize()
        if pixmap.isNull():
            self.setEnabled(False)
            self.disconnectMouseSignals()
        elif not self.isEnabled():
            self.setEnabled(True)
            self.connectMouseSignals()

    def centerViewAndUpdate(self):
        self._rect = self.label.rect()
        self.label.rect().translate(-self._rect.center())
        self.label.current_scale = self.current_scale
        self.label.update()
        # self.viewport().update()

    def setCachedPixmap(self):
        """In case we have changed the cached pixmap, reset it."""
        self.label._pixmap = self._pixmap
        self.label.update()

    def shouldBeActive(self):
        return True if not self.pixmap.isNull() else False

    def scaleBy(self, factor):
        self.current_scale *= factor
        # factor has to be either 1.25 or 0.8 here
        self.label.resize(self.label.size().__imul__(factor))
        self.label.current_scale = self.current_scale
        self.label.update()

    def scaleAt(self, scale):
        self.current_scale = scale
        self.label.resize(self._pixmap.size().__imul__(scale))
        self.label.current_scale = scale
        self.label.update()
        # self.label.adjustSize()

    def adjustScrollBarsFactor(self, factor):
        """After scaling, no mouse position, default to center."""
        # scrollBar.setMaximum(scrollBar.maximum() - scrollBar.minimum() + scrollBar.pageStep())
        self._horizontalScrollBar.setValue(
            int(factor * self._horizontalScrollBar.value()
                + ((factor - 1) * self._horizontalScrollBar.pageStep() / 2)))
        self._verticalScrollBar.setValue(
            int(factor * self._verticalScrollBar.value()
                + ((factor - 1) * self._verticalScrollBar.pageStep() / 2)))

    def adjustScrollBarsScaled(self, delta):
        """After scaling with the mouse, update relative to mouse position."""
        self._horizontalScrollBar.setValue(
            self._horizontalScrollBar.value() + delta.x())
        self._verticalScrollBar.setValue(
            self._verticalScrollBar.value() + delta.y())

    def adjustScrollBarsAuto(self):
        """After panning, update accordingly."""
        self.horizontalScrollBar().setValue(
            self.horizontalScrollBar().value() - self._mousePanningDelta.x())
        self.verticalScrollBar().setValue(
            self.verticalScrollBar().value() - self._mousePanningDelta.y())

    def adjustScrollBarCentered(self):
        """Just center in the middle."""
        self._horizontalScrollBar.setValue(
            int(self._horizontalScrollBar.maximum() / 2))
        self._verticalScrollBar.setValue(
            int(self._verticalScrollBar.maximum() / 2))

    def resetCenter(self):
        """ Resets origin """
        self._mousePanningDelta = QPoint()
        self.current_scale = 1.0
        # self.scaleAt(1.0)

    def setCenter(self, point):
        self._lastMouseClickPoint = point

    def sizeHint(self):
        return self.viewport().rect().size()

    @pyqtSlot()
    def scaleToNormalSize(self):
        """Called when the pixmap is set back to original size."""
        self.scaleAt(1.0)
        self.ensureWidgetVisible(self.label)  # needed for centering
        self.toggleScrollBars(True)

    @pyqtSlot(QPoint)
    def onDraggedMouse(self, delta):
        """Update position from mouse delta sent by the other panel."""
        self._mousePanningDelta = delta
        # Signal from scrollbars had already synced the values here
        self.adjustScrollBarsAuto()

    # def viewportSizeHint(self):
    #     return self.viewport().rect().size()

    # def changeEvent(self, event):
    #     if event.type() == QEvent.EnabledChange:
    #         print(f"{self} is now {'enabled' if self.isEnabled() else 'disabled'}")


class GraphicsViewViewer(QGraphicsView):
    """Re-Implementation a full-fledged GraphicsView but is a bit buggy."""
    mouseDragged = pyqtSignal()
    mouseWheeled = pyqtSignal(float, QPointF)

    def __init__(self, parent, name=""):
        super().__init__(parent)
        self._parent = parent
        self._app = QApplication
        self._pixmap = QPixmap()
        self._scaledpixmap = None
        self._rect = QRectF()
        self._lastMouseClickPoint = QPointF()
        self._mousePanningDelta = QPointF()
        self._scaleFactor = 1.3
        self.zoomInFactor = self._scaleFactor
        self.zoomOutFactor = 1.0 / self._scaleFactor
        self.current_scale = 1.0
        self._drag = False
        self._dragConnection = None
        self._wheelConnection = None
        self._instance_name = name
        self.wantScrollBars = True
        self.bestFit = True
        self.controller = None
        self._centerPoint = QPointF()
        self.centerOn(self._centerPoint)
        self.other_viewer = None
        # specific to this class
        self._scene = QGraphicsScene()
        self._scene.setBackgroundBrush(Qt.black)
        self._item = QGraphicsPixmapItem()
        self.setScene(self._scene)
        self._scene.addItem(self._item)
        self.setDragMode(QGraphicsView.DragMode.ScrollHandDrag)
        # self.matrix = QTransform()
        self._horizontalScrollBar = self.horizontalScrollBar()
        self._verticalScrollBar = self.verticalScrollBar()
        self.ignore_signal = False

        if self.wantScrollBars:
            self.toggleScrollBars()
        else:
            self.setHorizontalScrollBarPolicy(Qt.ScrollBarAlwaysOff)
            self.setVerticalScrollBarPolicy(Qt.ScrollBarAlwaysOff)

        self.setResizeAnchor(QGraphicsView.AnchorViewCenter)
        self.setAlignment(Qt.AlignCenter)
        self.setViewportUpdateMode(QGraphicsView.FullViewportUpdate)
        self.setMouseTracking(True)

    def connectMouseSignals(self):
        if not self._dragConnection:
            self._dragConnection = self.mouseDragged.connect(
                self.controller.syncCenters)
        if not self._wheelConnection:
            self._wheelConnection = self.mouseWheeled.connect(
                self.controller.onMouseWheel)

    def disconnectMouseSignals(self):
        if self._dragConnection:
            self.mouseDragged.disconnect()
            self._dragConnection = None
        if self._wheelConnection:
            self.mouseWheeled.disconnect()
            self._wheelConnection = None

    def connectScrollBars(self):
        """Only call once controller is connected."""
        # Cyclic connections are handled by Qt
        self._verticalScrollBar.valueChanged.connect(
            self.controller.onVScrollBarChanged, Qt.UniqueConnection)
        self._horizontalScrollBar.valueChanged.connect(
            self.controller.onHScrollBarChanged, Qt.UniqueConnection)

    def toggleScrollBars(self, forceOn=False):
        if not self.wantScrollBars:
            return
        # Ensure that it's off on the first run
        if self.horizontalScrollBarPolicy() == Qt.ScrollBarAsNeeded:
            if forceOn:
                return
            self.setVerticalScrollBarPolicy(Qt.ScrollBarAlwaysOff)
            self.setHorizontalScrollBarPolicy(Qt.ScrollBarAlwaysOff)
        else:
            self.setVerticalScrollBarPolicy(Qt.ScrollBarAsNeeded)
            self.setHorizontalScrollBarPolicy(Qt.ScrollBarAsNeeded)

    def mousePressEvent(self, event):
        if self.bestFit:
            event.ignore()
            return
        if event.button() == Qt.LeftButton:
            self._drag = True
        else:
            self._drag = False
            event.ignore()
            return
        self._lastMouseClickPoint = event.pos()
        self._app.setOverrideCursor(Qt.ClosedHandCursor)
        self.setMouseTracking(True)
        # We need to propagate to scrollbars, so we send back up
        super().mousePressEvent(event)

    def mouseReleaseEvent(self, event):
        if self.bestFit:
            event.ignore()
            return
        if event.button() == Qt.LeftButton:
            self._drag = False
        self._app.restoreOverrideCursor()
        self.setMouseTracking(False)
        self.updateCenterPoint()
        super().mouseReleaseEvent(event)

    def mouseMoveEvent(self, event):
        if self.bestFit:
            event.ignore()
            return
        if self._drag:
            self._lastMouseClickPoint = event.pos()
            # We can simply rely on the scrollbar updating each other here
            # self.mouseDragged.emit()
            self.updateCenterPoint()
            super().mouseMoveEvent(event)

    def updateCenterPoint(self):
        self._centerPoint = self.mapToScene(self.rect().center())

    def wheelEvent(self, event):
        if self.bestFit or MIN_SCALE > self.current_scale > MAX_SCALE or not self.controller.same_dimensions:
            event.ignore()
            return
        pointBeforeScale = QPointF(self.mapToScene(self.mapFromGlobal(QCursor.pos())))
        # Get the original screen centerpoint
        screenCenter = QPointF(self.mapToScene(self.rect().center()))
        if event.angleDelta().y() > 0:
            factor = self.zoomInFactor
        else:
            factor = self.zoomOutFactor
        # Avoid scrollbars conflict:
        self.other_viewer.ignore_signal = True
        self.scaleBy(factor)
        pointAfterScale = QPointF(self.mapToScene(self.mapFromGlobal(QCursor.pos())))
        # Get the offset of how the screen moved
        offset = pointBeforeScale - pointAfterScale
        # Adjust to the new center for correct zooming
        newCenter = screenCenter + offset
        self.setCenter(newCenter)
        self.mouseWheeled.emit(factor, newCenter)
        self.other_viewer.ignore_signal = False

    def setImage(self, pixmap):
        if pixmap.isNull():
            self.ignore_signal = True
        elif self.ignore_signal:
            self.ignore_signal = False
        self._pixmap = pixmap
        self._item.setPixmap(pixmap)
        self.translate(1, 1)

    def centerViewAndUpdate(self):
        # Called from the base controller for Normal Size
        pass

    def setCenter(self, point):
        self._centerPoint = point
        self.centerOn(self._centerPoint)

    def resetCenter(self):
        """ Resets origin """
        self._mousePanningDelta = QPointF()
        self.current_scale = 1.0

    def setNewCenter(self, position):
        self._centerPoint = position
        self.centerOn(self._centerPoint)

    def setCachedPixmap(self):
        """In case we have changed the cached pixmap, reset it."""
        self._item.setPixmap(self._pixmap)
        self._item.update()

    def scaleAt(self, scale):
        # self.current_scale = scale
        if scale == 1.0:
            self.resetScale()
        # self.setTransform( QTransform() )
        self.scale(scale, scale)

    def getScale(self):
        return self.transform().m22()

    def scaleBy(self, factor):
        self.current_scale *= factor
        super().scale(factor, factor)

    def resetScale(self):
        # self.setTransform( QTransform() )
        self.resetTransform()  # probably same as above
        self.setCenter(self.scene().sceneRect().center())

    def fitScale(self):
        self.bestFit = True
        super().fitInView(self._scene.sceneRect(), Qt.KeepAspectRatio)
        self.setNewCenter(self._scene.sceneRect().center())

    @pyqtSlot()
    def scaleToNormalSize(self):
        """Called when the pixmap is set back to original size."""
        self.bestFit = False
        self.scaleAt(1.0)
        self.toggleScrollBars(True)
        self.update()

    def adjustScrollBarsScaled(self, delta):
        """After scaling with the mouse, update relative to mouse position."""
        self._horizontalScrollBar.setValue(
            self._horizontalScrollBar.value() + delta.x())
        self._verticalScrollBar.setValue(
            self._verticalScrollBar.value() + delta.y())

    def sizeHint(self):
        return self.viewport().rect().size()

    def adjustScrollBarsFactor(self, factor):
        """After scaling, no mouse position, default to center."""
        self._horizontalScrollBar.setValue(
            int(factor * self._horizontalScrollBar.value()
                + ((factor - 1) * self._horizontalScrollBar.pageStep() / 2)))
        self._verticalScrollBar.setValue(
            int(factor * self._verticalScrollBar.value()
                + ((factor - 1) * self._verticalScrollBar.pageStep() / 2)))

    def adjustScrollBarsAuto(self):
        """After panning, update accordingly."""
        self.horizontalScrollBar().setValue(
            self.horizontalScrollBar().value() - self._mousePanningDelta.x())
        self.verticalScrollBar().setValue(
            self.verticalScrollBar().value() - self._mousePanningDelta.y())<|MERGE_RESOLUTION|>--- conflicted
+++ resolved
@@ -49,13 +49,9 @@
             (
                 "actionZoomIn",
                 QKeySequence.ZoomIn,
-<<<<<<< HEAD
-                QIcon.fromTheme("zoom-in") if ISLINUX
-=======
                 QIcon.fromTheme("zoom-in")
                 if ISLINUX
                 and not self.parent.app.prefs.details_dialog_override_theme_icons
->>>>>>> 9ae0d7e5
                 else QIcon(QPixmap(":/" + "zoom_in")),
                 tr("Increase zoom"),
                 controller.zoomIn,
@@ -63,13 +59,9 @@
             (
                 "actionZoomOut",
                 QKeySequence.ZoomOut,
-<<<<<<< HEAD
-                QIcon.fromTheme("zoom-out") if ISLINUX
-=======
                 QIcon.fromTheme("zoom-out")
                 if ISLINUX
                 and not self.parent.app.prefs.details_dialog_override_theme_icons
->>>>>>> 9ae0d7e5
                 else QIcon(QPixmap(":/" + "zoom_out")),
                 tr("Decrease zoom"),
                 controller.zoomOut,
@@ -77,13 +69,9 @@
             (
                 "actionNormalSize",
                 tr("Ctrl+/"),
-<<<<<<< HEAD
-                QIcon.fromTheme("zoom-original") if ISLINUX
-=======
                 QIcon.fromTheme("zoom-original")
                 if ISLINUX
                 and not self.parent.app.prefs.details_dialog_override_theme_icons
->>>>>>> 9ae0d7e5
                 else QIcon(QPixmap(":/" + "zoom_original")),
                 tr("Normal size"),
                 controller.zoomNormalSize,
@@ -91,13 +79,9 @@
             (
                 "actionBestFit",
                 tr("Ctrl+*"),
-<<<<<<< HEAD
-                QIcon.fromTheme("zoom-best-fit") if ISLINUX
-=======
                 QIcon.fromTheme("zoom-best-fit")
                 if ISLINUX
                 and not self.parent.app.prefs.details_dialog_override_theme_icons
->>>>>>> 9ae0d7e5
                 else QIcon(QPixmap(":/" + "zoom_best_fit")),
                 tr("Best fit"),
                 controller.zoomBestFit,
@@ -114,10 +98,7 @@
             QIcon.fromTheme('view-refresh',
                             self.style().standardIcon(QStyle.SP_BrowserReload))
             if ISLINUX
-<<<<<<< HEAD
-=======
             and not self.parent.app.prefs.details_dialog_override_theme_icons
->>>>>>> 9ae0d7e5
             else QIcon(QPixmap(":/" + "exchange")))
         self.buttonImgSwap.setText('Swap images')
         self.buttonImgSwap.setToolTip('Swap images')
