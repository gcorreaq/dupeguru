--- conflicted
+++ resolved
@@ -63,10 +63,6 @@
         self.recentResults = Recent(self, "recentResults")
         self.recentResults.mustOpenItem.connect(self.model.load_from)
         self.resultWindow = None
-<<<<<<< HEAD
-        self.directories_dialog = DirectoriesDialog(self)
-=======
-        self.details_dialog = None
         if self.use_tabs:
             self.main_window = TabBarWindow(self) if not self.prefs.tabs_default_pos else TabWindow(self)
             parent_window = self.main_window
@@ -79,7 +75,6 @@
             self.directories_dialog = DirectoriesDialog(self)
             parent_window = self.directories_dialog
 
->>>>>>> ab402d40
         self.progress_window = ProgressWindow(
             parent_window, self.model.progress_window
         )
@@ -306,16 +301,13 @@
         preferences_dialog.setParent(None)
 
     def quitTriggered(self):
-<<<<<<< HEAD
         if self.details_dialog is not None:
             self.details_dialog.close()
-        self.directories_dialog.close()
-=======
+
         if self.main_window:
             self.main_window.close()
         else:
             self.directories_dialog.close()
->>>>>>> ab402d40
 
     def showAboutBoxTriggered(self):
         self.about_box.show()
