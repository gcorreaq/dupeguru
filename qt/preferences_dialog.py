--- conflicted
+++ resolved
@@ -128,28 +128,6 @@
 
     def _setupBottomPart(self):
         # The bottom part of the pref panel is always the same in all editions.
-<<<<<<< HEAD
-=======
-        self.fontSizeLabel = QLabel(tr("Font size:"))
-        self.fontSizeSpinBox = QSpinBox()
-        self.fontSizeSpinBox.setMinimum(5)
-        self.widgetsVLayout.addLayout(
-            horizontalWrap([self.fontSizeLabel, self.fontSizeSpinBox, None])
-        )
-        self._setupAddCheckbox("reference_bold_font", tr("Bold font for reference"))
-        self.widgetsVLayout.addWidget(self.reference_bold_font)
-        self._setupAddCheckbox("tabs_default_pos", tr("Use default position for tab bar (requires restart)"))
-        self.tabs_default_pos.setToolTip(tr("Place the tab bar below the main menu instead of next to it"))
-        self.widgetsVLayout.addWidget(self.tabs_default_pos)
-
-        self.languageLabel = QLabel(tr("Language:"), self)
-        self.languageComboBox = QComboBox(self)
-        for lang in self.supportedLanguages:
-            self.languageComboBox.addItem(get_langnames()[lang])
-        self.widgetsVLayout.addLayout(
-            horizontalWrap([self.languageLabel, self.languageComboBox, None])
-        )
->>>>>>> ab402d40
         self.copyMoveLabel = QLabel(self)
         self.copyMoveLabel.setText(tr("Copy and Move:"))
         self.widgetsVLayout.addWidget(self.copyMoveLabel)
@@ -174,6 +152,12 @@
         self.displayVLayout.insertLayout(
             0, horizontalWrap([self.languageLabel, self.languageComboBox, None])
         )
+        self._setupAddCheckbox("tabs_default_pos",
+                               tr("Use default position for tab bar (requires restart)"))
+        self.tabs_default_pos.setToolTip(
+            tr("Place the tab bar below the main menu instead of next to it\n\
+On MacOS, the tab bar will fill up the window's width instead."))
+        self.displayVLayout.addWidget(self.tabs_default_pos)
 
         gridlayout = QFormLayout()
         result_groupbox = QGroupBox("&Result Table")
@@ -185,9 +169,11 @@
         gridlayout.addRow(self.reference_bold_font)
 
         self.result_table_ref_foreground_color = ColorPickerButton(self)
-        gridlayout.addRow(tr("Reference foreground color:"), self.result_table_ref_foreground_color)
+        gridlayout.addRow(tr("Reference foreground color:"),
+                          self.result_table_ref_foreground_color)
         self.result_table_delta_foreground_color = ColorPickerButton(self)
-        gridlayout.addRow(tr("Delta foreground color:"), self.result_table_delta_foreground_color)
+        gridlayout.addRow(tr("Delta foreground color:"),
+                          self.result_table_delta_foreground_color)
         gridlayout.setLabelAlignment(Qt.AlignLeft)
 
         # Keep same vertical spacing as parent layout for consistency
@@ -276,7 +262,6 @@
         if prefs is None:
             prefs = self.app.prefs
         setchecked = lambda cb, b: cb.setCheckState(Qt.Checked if b else Qt.Unchecked)
-<<<<<<< HEAD
         if section & Sections.GENERAL:
             self.filterHardnessSlider.setValue(prefs.filter_hardness)
             self.filterHardnessLabel.setNum(prefs.filter_hardness)
@@ -289,6 +274,7 @@
             self.customCommandEdit.setText(prefs.custom_command)
         if section & Sections.DISPLAY:
             setchecked(self.reference_bold_font, prefs.reference_bold_font)
+            setchecked(self.tabs_default_pos, prefs.tabs_default_pos)
             setchecked(self.details_dialog_titlebar_enabled,
                        prefs.details_dialog_titlebar_enabled)
             setchecked(self.details_dialog_vertical_titlebar,
@@ -306,24 +292,6 @@
                 langindex = 0
             self.languageComboBox.setCurrentIndex(langindex)
         self._load(prefs, setchecked, section)
-=======
-        setchecked(self.mixFileKindBox, prefs.mix_file_kind)
-        setchecked(self.useRegexpBox, prefs.use_regexp)
-        setchecked(self.removeEmptyFoldersBox, prefs.remove_empty_folders)
-        setchecked(self.ignoreHardlinkMatches, prefs.ignore_hardlink_matches)
-        setchecked(self.debugModeBox, prefs.debug_mode)
-        setchecked(self.reference_bold_font, prefs.reference_bold_font)
-        setchecked(self.tabs_default_pos, prefs.tabs_default_pos)
-        self.copyMoveDestinationComboBox.setCurrentIndex(prefs.destination_type)
-        self.customCommandEdit.setText(prefs.custom_command)
-        self.fontSizeSpinBox.setValue(prefs.tableFontSize)
-        try:
-            langindex = self.supportedLanguages.index(self.app.prefs.language)
-        except ValueError:
-            langindex = 0
-        self.languageComboBox.setCurrentIndex(langindex)
-        self._load(prefs, setchecked)
->>>>>>> ab402d40
 
     def save(self):
         prefs = self.app.prefs
