# Copyright 2016 Hardcoded Software (http://www.hardcoded.net)
#
# This software is licensed under the "GPLv3" License as described in the "LICENSE" file,
# which should be included with this package. The terms are also available at
# http://www.gnu.org/licenses/gpl-3.0.html

from PyQt5.QtWidgets import QApplication
from PyQt5.QtCore import Qt
from PyQt5.QtGui import QColor

from hscommon import trans
from hscommon.plat import ISLINUX
from core.app import AppMode
from core.scanner import ScanType
from qtlib.preferences import Preferences as PreferencesBase


class Preferences(PreferencesBase):
    def _load_values(self, settings):
        get = self.get_value
        self.filter_hardness = get("FilterHardness", self.filter_hardness)
        self.mix_file_kind = get("MixFileKind", self.mix_file_kind)
        self.ignore_hardlink_matches = get(
            "IgnoreHardlinkMatches", self.ignore_hardlink_matches
        )
        self.use_regexp = get("UseRegexp", self.use_regexp)
        self.remove_empty_folders = get("RemoveEmptyFolders", self.remove_empty_folders)
        self.debug_mode = get("DebugMode", self.debug_mode)
        self.destination_type = get("DestinationType", self.destination_type)
        self.custom_command = get("CustomCommand", self.custom_command)
        self.language = get("Language", self.language)
        if not self.language and trans.installed_lang:
            self.language = trans.installed_lang

        self.tableFontSize = get("TableFontSize", self.tableFontSize)
        self.reference_bold_font = get('ReferenceBoldFont', self.reference_bold_font)
<<<<<<< HEAD
        self.details_dialog_titlebar_enabled = get('DetailsDialogTitleBarEnabled', self.details_dialog_titlebar_enabled)
        self.details_dialog_vertical_titlebar = get('DetailsDialogVerticalTitleBar', self.details_dialog_vertical_titlebar)
=======
        self.details_dialog_titlebar_enabled = get('DetailsDialogTitleBarEnabled',
                                                   self.details_dialog_titlebar_enabled)
        self.details_dialog_vertical_titlebar = get('DetailsDialogVerticalTitleBar',
                                                    self.details_dialog_vertical_titlebar)
        # On Windows and MacOS, use internal icons by default
        self.details_dialog_override_theme_icons =\
            get('DetailsDialogOverrideThemeIcons',
                self.details_dialog_override_theme_icons) if ISLINUX else True

        self.result_table_ref_foreground_color =\
            get('ResultTableRefForegroundColor', self.result_table_ref_foreground_color)
        self.result_table_delta_foreground_color =\
            get('ResultTableDeltaForegroundColor', self.result_table_delta_foreground_color)

>>>>>>> 9ae0d7e5
        self.resultWindowIsMaximized = get(
            "ResultWindowIsMaximized", self.resultWindowIsMaximized
        )
        self.resultWindowRect = self.get_rect("ResultWindowRect", self.resultWindowRect)
        self.directoriesWindowRect = self.get_rect(
            "DirectoriesWindowRect", self.directoriesWindowRect
        )
        self.recentResults = get("RecentResults", self.recentResults)
        self.recentFolders = get("RecentFolders", self.recentFolders)

        self.word_weighting = get("WordWeighting", self.word_weighting)
        self.match_similar = get("MatchSimilar", self.match_similar)
        self.ignore_small_files = get("IgnoreSmallFiles", self.ignore_small_files)
        self.small_file_threshold = get("SmallFileThreshold", self.small_file_threshold)
        self.scan_tag_track = get("ScanTagTrack", self.scan_tag_track)
        self.scan_tag_artist = get("ScanTagArtist", self.scan_tag_artist)
        self.scan_tag_album = get("ScanTagAlbum", self.scan_tag_album)
        self.scan_tag_title = get("ScanTagTitle", self.scan_tag_title)
        self.scan_tag_genre = get("ScanTagGenre", self.scan_tag_genre)
        self.scan_tag_year = get("ScanTagYear", self.scan_tag_year)
        self.match_scaled = get("MatchScaled", self.match_scaled)
        self.picture_cache_type = get("PictureCacheType", self.picture_cache_type)

    def reset(self):
        self.filter_hardness = 95
        self.mix_file_kind = True
        self.use_regexp = False
        self.ignore_hardlink_matches = False
        self.remove_empty_folders = False
        self.debug_mode = False
        self.destination_type = 1
        self.custom_command = ""
        self.language = trans.installed_lang if trans.installed_lang else ""

        self.tableFontSize = QApplication.font().pointSize()
        self.reference_bold_font = True
        self.details_dialog_titlebar_enabled = True
        self.details_dialog_vertical_titlebar = True
<<<<<<< HEAD
=======
        # By default use internal icons on platforms other than Linux for now
        self.details_dialog_override_theme_icons = False if not ISLINUX else True
        self.result_table_ref_foreground_color = QColor(Qt.blue)
        self.result_table_delta_foreground_color = QColor(255, 142, 40)  # orange
>>>>>>> 9ae0d7e5
        self.resultWindowIsMaximized = False
        self.resultWindowRect = None
        self.directoriesWindowRect = None
        self.recentResults = []
        self.recentFolders = []

        self.word_weighting = True
        self.match_similar = False
        self.ignore_small_files = True
        self.small_file_threshold = 10  # KB
        self.scan_tag_track = False
        self.scan_tag_artist = True
        self.scan_tag_album = True
        self.scan_tag_title = True
        self.scan_tag_genre = False
        self.scan_tag_year = False
        self.match_scaled = False
        self.picture_cache_type = "sqlite"

    def _save_values(self, settings):
        set_ = self.set_value
        set_("FilterHardness", self.filter_hardness)
        set_("MixFileKind", self.mix_file_kind)
        set_("IgnoreHardlinkMatches", self.ignore_hardlink_matches)
        set_("UseRegexp", self.use_regexp)
        set_("RemoveEmptyFolders", self.remove_empty_folders)
        set_("DebugMode", self.debug_mode)
        set_("DestinationType", self.destination_type)
        set_("CustomCommand", self.custom_command)
        set_("Language", self.language)

        set_("TableFontSize", self.tableFontSize)
        set_('ReferenceBoldFont', self.reference_bold_font)
        set_('DetailsDialogTitleBarEnabled', self.details_dialog_titlebar_enabled)
        set_('DetailsDialogVerticalTitleBar', self.details_dialog_vertical_titlebar)
<<<<<<< HEAD
=======
        set_('DetailsDialogOverrideThemeIcons', self.details_dialog_override_theme_icons)
        set_('ResultTableRefForegroundColor', self.result_table_ref_foreground_color)
        set_('ResultTableDeltaForegroundColor', self.result_table_delta_foreground_color)
>>>>>>> 9ae0d7e5
        set_("ResultWindowIsMaximized", self.resultWindowIsMaximized)
        self.set_rect("ResultWindowRect", self.resultWindowRect)
        self.set_rect("DirectoriesWindowRect", self.directoriesWindowRect)
        set_("RecentResults", self.recentResults)
        set_("RecentFolders", self.recentFolders)

        set_("WordWeighting", self.word_weighting)
        set_("MatchSimilar", self.match_similar)
        set_("IgnoreSmallFiles", self.ignore_small_files)
        set_("SmallFileThreshold", self.small_file_threshold)
        set_("ScanTagTrack", self.scan_tag_track)
        set_("ScanTagArtist", self.scan_tag_artist)
        set_("ScanTagAlbum", self.scan_tag_album)
        set_("ScanTagTitle", self.scan_tag_title)
        set_("ScanTagGenre", self.scan_tag_genre)
        set_("ScanTagYear", self.scan_tag_year)
        set_("MatchScaled", self.match_scaled)
        set_("PictureCacheType", self.picture_cache_type)

    # scan_type is special because we save it immediately when we set it.
    def get_scan_type(self, app_mode):
        if app_mode == AppMode.Picture:
            return self.get_value("ScanTypePicture", ScanType.FuzzyBlock)
        elif app_mode == AppMode.Music:
            return self.get_value("ScanTypeMusic", ScanType.Tag)
        else:
            return self.get_value("ScanTypeStandard", ScanType.Contents)

    def set_scan_type(self, app_mode, value):
        if app_mode == AppMode.Picture:
            self.set_value("ScanTypePicture", value)
        elif app_mode == AppMode.Music:
            self.set_value("ScanTypeMusic", value)
        else:
            self.set_value("ScanTypeStandard", value)<|MERGE_RESOLUTION|>--- conflicted
+++ resolved
@@ -34,10 +34,6 @@
 
         self.tableFontSize = get("TableFontSize", self.tableFontSize)
         self.reference_bold_font = get('ReferenceBoldFont', self.reference_bold_font)
-<<<<<<< HEAD
-        self.details_dialog_titlebar_enabled = get('DetailsDialogTitleBarEnabled', self.details_dialog_titlebar_enabled)
-        self.details_dialog_vertical_titlebar = get('DetailsDialogVerticalTitleBar', self.details_dialog_vertical_titlebar)
-=======
         self.details_dialog_titlebar_enabled = get('DetailsDialogTitleBarEnabled',
                                                    self.details_dialog_titlebar_enabled)
         self.details_dialog_vertical_titlebar = get('DetailsDialogVerticalTitleBar',
@@ -52,7 +48,6 @@
         self.result_table_delta_foreground_color =\
             get('ResultTableDeltaForegroundColor', self.result_table_delta_foreground_color)
 
->>>>>>> 9ae0d7e5
         self.resultWindowIsMaximized = get(
             "ResultWindowIsMaximized", self.resultWindowIsMaximized
         )
@@ -91,13 +86,10 @@
         self.reference_bold_font = True
         self.details_dialog_titlebar_enabled = True
         self.details_dialog_vertical_titlebar = True
-<<<<<<< HEAD
-=======
         # By default use internal icons on platforms other than Linux for now
         self.details_dialog_override_theme_icons = False if not ISLINUX else True
         self.result_table_ref_foreground_color = QColor(Qt.blue)
         self.result_table_delta_foreground_color = QColor(255, 142, 40)  # orange
->>>>>>> 9ae0d7e5
         self.resultWindowIsMaximized = False
         self.resultWindowRect = None
         self.directoriesWindowRect = None
@@ -133,12 +125,9 @@
         set_('ReferenceBoldFont', self.reference_bold_font)
         set_('DetailsDialogTitleBarEnabled', self.details_dialog_titlebar_enabled)
         set_('DetailsDialogVerticalTitleBar', self.details_dialog_vertical_titlebar)
-<<<<<<< HEAD
-=======
         set_('DetailsDialogOverrideThemeIcons', self.details_dialog_override_theme_icons)
         set_('ResultTableRefForegroundColor', self.result_table_ref_foreground_color)
         set_('ResultTableDeltaForegroundColor', self.result_table_delta_foreground_color)
->>>>>>> 9ae0d7e5
         set_("ResultWindowIsMaximized", self.resultWindowIsMaximized)
         self.set_rect("ResultWindowRect", self.resultWindowRect)
         self.set_rect("DirectoriesWindowRect", self.directoriesWindowRect)
