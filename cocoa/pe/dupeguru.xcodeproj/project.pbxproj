--- conflicted
+++ resolved
@@ -144,22 +144,6 @@
 		CE381C9509914ACE003581CE /* AppDelegate.h */ = {isa = PBXFileReference; fileEncoding = 5; lastKnownFileType = sourcecode.c.h; path = AppDelegate.h; sourceTree = SOURCE_ROOT; };
 		CE381C9A09914ADF003581CE /* ResultWindow.m */ = {isa = PBXFileReference; fileEncoding = 5; lastKnownFileType = sourcecode.c.objc; path = ResultWindow.m; sourceTree = SOURCE_ROOT; };
 		CE381C9B09914ADF003581CE /* ResultWindow.h */ = {isa = PBXFileReference; fileEncoding = 5; lastKnownFileType = sourcecode.c.h; path = ResultWindow.h; sourceTree = SOURCE_ROOT; };
-<<<<<<< HEAD
-		CE381CF509915304003581CE /* dg_cocoa.plugin */ = {isa = PBXFileReference; lastKnownFileType = folder; path = dg_cocoa.plugin; sourceTree = SOURCE_ROOT; };
-		CE520C5914B394B000AE80D6 /* ru */ = {isa = PBXFileReference; lastKnownFileType = file.xib; name = ru; path = ../ru.lproj/about.xib; sourceTree = "<group>"; };
-		CE520C5A14B394B000AE80D6 /* ru */ = {isa = PBXFileReference; lastKnownFileType = file.xib; name = ru; path = ../ru.lproj/ErrorReportWindow.xib; sourceTree = "<group>"; };
-		CE520C5B14B394B000AE80D6 /* ru */ = {isa = PBXFileReference; lastKnownFileType = file.xib; name = ru; path = ../ru.lproj/FairwareReminder.xib; sourceTree = "<group>"; };
-		CE520C6014B394C200AE80D6 /* ru */ = {isa = PBXFileReference; lastKnownFileType = file.xib; name = ru; path = ru.lproj/DetailsPanel.xib; sourceTree = "<group>"; };
-		CE520C6114B394C200AE80D6 /* ru */ = {isa = PBXFileReference; lastKnownFileType = file.xib; name = ru; path = ru.lproj/Preferences.xib; sourceTree = "<group>"; };
-		CE520C6414B394DB00AE80D6 /* ru */ = {isa = PBXFileReference; lastKnownFileType = file.xib; name = ru; path = ../base/ru.lproj/DirectoryPanel.xib; sourceTree = "<group>"; };
-		CE520C6514B394DB00AE80D6 /* ru */ = {isa = PBXFileReference; lastKnownFileType = file.xib; name = ru; path = ../base/ru.lproj/ExtraFairwareReminder.xib; sourceTree = "<group>"; };
-		CE520C6614B394DB00AE80D6 /* ru */ = {isa = PBXFileReference; lastKnownFileType = file.xib; name = ru; path = ../base/ru.lproj/MainMenu.xib; sourceTree = "<group>"; };
-		CE520C6714B394DB00AE80D6 /* ru */ = {isa = PBXFileReference; lastKnownFileType = file.xib; name = ru; path = ../base/ru.lproj/PrioritizeDialog.xib; sourceTree = "<group>"; };
-		CE520C6814B394DB00AE80D6 /* ru */ = {isa = PBXFileReference; lastKnownFileType = file.xib; name = ru; path = ../base/ru.lproj/ProblemDialog.xib; sourceTree = "<group>"; };
-		CE520C6914B394DB00AE80D6 /* ru */ = {isa = PBXFileReference; lastKnownFileType = file.xib; name = ru; path = ../base/ru.lproj/ResultWindow.xib; sourceTree = "<group>"; };
-		CE520C7014B394E400AE80D6 /* ru */ = {isa = PBXFileReference; lastKnownFileType = text.plist.strings; name = ru; path = ../base/ru.lproj/Localizable.strings; sourceTree = "<group>"; };
-=======
->>>>>>> a487e83f
 		CE60180612DF3EA900236FDC /* HSRecentFiles.h */ = {isa = PBXFileReference; fileEncoding = 4; lastKnownFileType = sourcecode.c.h; name = HSRecentFiles.h; path = ../../cocoalib/HSRecentFiles.h; sourceTree = SOURCE_ROOT; };
 		CE60180712DF3EA900236FDC /* HSRecentFiles.m */ = {isa = PBXFileReference; fileEncoding = 4; lastKnownFileType = sourcecode.c.objc; name = HSRecentFiles.m; path = ../../cocoalib/HSRecentFiles.m; sourceTree = SOURCE_ROOT; };
 		CE6044EA0FE6796200B71262 /* DetailsPanel.h */ = {isa = PBXFileReference; fileEncoding = 4; lastKnownFileType = sourcecode.c.h; name = DetailsPanel.h; path = ../base/DetailsPanel.h; sourceTree = SOURCE_ROOT; };
@@ -654,7 +638,6 @@
 				cs,
 				it,
 				hy,
-				ru,
 			);
 			mainGroup = 29B97314FDCFA39411CA2CEA /* dupeguru */;
 			projectDirPath = "";
@@ -770,7 +753,6 @@
 				CEEE15841460328400783E91 /* cs */,
 				CE7A69B9146443AD0007D927 /* it */,
 				CEE6D5461491130D0087CDFC /* hy */,
-				CE520C6414B394DB00AE80D6 /* ru */,
 			);
 			name = DirectoryPanel.xib;
 			sourceTree = SOURCE_ROOT;
@@ -785,7 +767,6 @@
 				CEEE15861460328400783E91 /* cs */,
 				CE7A69BB146443AD0007D927 /* it */,
 				CEE6D5481491130D0087CDFC /* hy */,
-				CE520C6614B394DB00AE80D6 /* ru */,
 			);
 			name = MainMenu.xib;
 			sourceTree = SOURCE_ROOT;
@@ -800,7 +781,6 @@
 				CEEE15881460328400783E91 /* cs */,
 				CE7A69BD146443AD0007D927 /* it */,
 				CEE6D54A1491130D0087CDFC /* hy */,
-				CE520C6814B394DB00AE80D6 /* ru */,
 			);
 			name = ProblemDialog.xib;
 			sourceTree = SOURCE_ROOT;
@@ -815,7 +795,6 @@
 				CEEE15891460328400783E91 /* cs */,
 				CE7A69BE146443AD0007D927 /* it */,
 				CEE6D54B1491130D0087CDFC /* hy */,
-				CE520C6914B394DB00AE80D6 /* ru */,
 			);
 			name = ResultWindow.xib;
 			sourceTree = SOURCE_ROOT;
@@ -830,7 +809,6 @@
 				CEEE15901460329000783E91 /* cs */,
 				CE7A69C5146443B90007D927 /* it */,
 				CEE6D553149113190087CDFC /* hy */,
-				CE520C6014B394C200AE80D6 /* ru */,
 			);
 			name = DetailsPanel.xib;
 			sourceTree = SOURCE_ROOT;
@@ -845,7 +823,6 @@
 				CEEE15911460329000783E91 /* cs */,
 				CE7A69C6146443B90007D927 /* it */,
 				CEE6D554149113190087CDFC /* hy */,
-				CE520C6114B394C200AE80D6 /* ru */,
 			);
 			name = Preferences.xib;
 			sourceTree = SOURCE_ROOT;
@@ -860,7 +837,6 @@
 				CEEE15771460327300783E91 /* cs */,
 				CE7A69B3146443A00007D927 /* it */,
 				CEE6D557149113250087CDFC /* hy */,
-				CE520C7014B394E400AE80D6 /* ru */,
 			);
 			name = Localizable.strings;
 			sourceTree = SOURCE_ROOT;
@@ -875,7 +851,6 @@
 				CEEE15701460325B00783E91 /* cs */,
 				CE7A69CB146443CB0007D927 /* it */,
 				CEE6D55B149113320087CDFC /* hy */,
-				CE520C5B14B394B000AE80D6 /* ru */,
 			);
 			name = FairwareReminder.xib;
 			path = ../../cocoalib/xib;
@@ -891,7 +866,6 @@
 				CEEE15851460328400783E91 /* cs */,
 				CE7A69BA146443AD0007D927 /* it */,
 				CEE6D5471491130D0087CDFC /* hy */,
-				CE520C6514B394DB00AE80D6 /* ru */,
 			);
 			name = ExtraFairwareReminder.xib;
 			sourceTree = SOURCE_ROOT;
@@ -906,7 +880,6 @@
 				CEEE15871460328400783E91 /* cs */,
 				CE7A69BC146443AD0007D927 /* it */,
 				CEE6D5491491130D0087CDFC /* hy */,
-				CE520C6714B394DB00AE80D6 /* ru */,
 			);
 			name = PrioritizeDialog.xib;
 			sourceTree = "<group>";
@@ -921,7 +894,6 @@
 				CEEE156E1460325B00783E91 /* cs */,
 				CE7A69C9146443CB0007D927 /* it */,
 				CEE6D559149113320087CDFC /* hy */,
-				CE520C5914B394B000AE80D6 /* ru */,
 			);
 			name = about.xib;
 			sourceTree = "<group>";
@@ -936,7 +908,6 @@
 				CEEE156F1460325B00783E91 /* cs */,
 				CE7A69CA146443CB0007D927 /* it */,
 				CEE6D55A149113320087CDFC /* hy */,
-				CE520C5A14B394B000AE80D6 /* ru */,
 			);
 			name = ErrorReportWindow.xib;
 			sourceTree = "<group>";
