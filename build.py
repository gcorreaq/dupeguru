# Copyright 2016 Hardcoded Software (http://www.hardcoded.net)
#
# This software is licensed under the "GPLv3" License as described in the "LICENSE" file,
# which should be included with this package. The terms are also available at
# http://www.gnu.org/licenses/gpl-3.0.html

import sys
import os
import os.path as op
from optparse import OptionParser
import shutil
import importlib
import compileall

from setuptools import setup, Extension

from hscommon import sphinxgen
from hscommon.build import (
    add_to_pythonpath, print_and_do, copy_packages, filereplace,
    get_module_version, move_all, copy_all, OSXAppStructure,
    build_cocoalib_xibless, fix_qt_resource_file, build_cocoa_ext, copy_embeddable_python_dylib,
    collect_stdlib_dependencies
)
from hscommon import loc
from hscommon.plat import ISOSX
from hscommon.util import ensure_folder, delete_files_with_pattern

def parse_args():
    usage = "usage: %prog [options]"
    parser = OptionParser(usage=usage)
    parser.add_option(
        '--clean', action='store_true', dest='clean',
        help="Clean build folder before building"
    )
    parser.add_option(
        '--doc', action='store_true', dest='doc',
        help="Build only the help file"
    )
    parser.add_option(
        '--ui', dest='ui',
        help="Type of UI to build. 'qt' or 'cocoa'. Default is determined by your system."
    )
    parser.add_option(
        '--dev', action='store_true', dest='dev', default=False,
        help="If this flag is set, will configure for dev builds."
    )
    parser.add_option(
        '--loc', action='store_true', dest='loc',
        help="Build only localization"
    )
    parser.add_option(
        '--cocoa-ext', action='store_true', dest='cocoa_ext',
        help="Build only Cocoa extensions"
    )
    parser.add_option(
        '--cocoa-compile', action='store_true', dest='cocoa_compile',
        help="Build only Cocoa executable"
    )
    parser.add_option(
        '--xibless', action='store_true', dest='xibless',
        help="Build only xibless UIs"
    )
    parser.add_option(
        '--updatepot', action='store_true', dest='updatepot',
        help="Generate .pot files from source code."
    )
    parser.add_option(
        '--mergepot', action='store_true', dest='mergepot',
        help="Update all .po files based on .pot files."
    )
    parser.add_option(
        '--normpo', action='store_true', dest='normpo',
        help="Normalize all PO files (do this before commit)."
    )
    (options, args) = parser.parse_args()
    return options

def cocoa_app():
    app_path = 'build/dupeGuru.app'
    return OSXAppStructure(app_path)

def build_xibless(dest='cocoa/autogen'):
    import xibless
    ensure_folder(dest)
    FNPAIRS = [
        ('ignore_list_dialog.py', 'IgnoreListDialog_UI'),
        ('deletion_options.py', 'DeletionOptions_UI'),
        ('problem_dialog.py', 'ProblemDialog_UI'),
        ('directory_panel.py', 'DirectoryPanel_UI'),
        ('prioritize_dialog.py', 'PrioritizeDialog_UI'),
        ('result_window.py', 'ResultWindow_UI'),
        ('main_menu.py', 'MainMenu_UI'),
        ('preferences_panel.py', 'PreferencesPanel_UI'),
    ]
    for srcname, dstname in FNPAIRS:
        xibless.generate(
            op.join('cocoa', 'base', 'ui', srcname), op.join(dest, dstname),
            localizationTable='Localizable'
        )
    # XXX This is broken
    assert False
    #  if edition == 'pe':
    #      xibless.generate(
    #          'cocoa/pe/ui/details_panel.py', op.join(dest, 'DetailsPanel_UI'),
    #          localizationTable='Localizable'
    #      )
    #  else:
    #      xibless.generate(
    #          'cocoa/base/ui/details_panel.py', op.join(dest, 'DetailsPanel_UI'),
    #          localizationTable='Localizable'
    #      )

def build_cocoa(dev):
    print("Creating OS X app structure")
    app = cocoa_app()
    app_version = get_module_version('core')
    cocoa_project_path = 'cocoa/se'
    filereplace(op.join(cocoa_project_path, 'InfoTemplate.plist'), op.join('build', 'Info.plist'), version=app_version)
    app.create(op.join('build', 'Info.plist'))
    print("Building localizations")
    build_localizations('cocoa')
    print("Building xibless UIs")
    build_cocoalib_xibless()
    build_xibless()
    print("Building Python extensions")
    build_cocoa_proxy_module()
    build_cocoa_bridging_interfaces()
    print("Building the cocoa layer")
    copy_embeddable_python_dylib('build')
    pydep_folder = op.join(app.resources, 'py')
    if not op.exists(pydep_folder):
        os.mkdir(pydep_folder)
    shutil.copy(op.join(cocoa_project_path, 'dg_cocoa.py'), 'build')
<<<<<<< HEAD
    specific_packages = {
        'se': ['core_se'],
        'me': ['core_me', 'hsaudiotag'],
        'pe': ['core_pe'],
    }[edition]
=======
    appscript_pkgs = ['appscript', 'aem', 'mactypes', 'osax']
>>>>>>> a65077f8
    tocopy = [
        'core', 'hscommon', 'cocoa/inter', 'cocoalib/cocoa', 'objp', 'send2trash', 'hsaudiotag',
    ] + appscript_pkgs
    copy_packages(tocopy, pydep_folder, create_links=dev)
    sys.path.insert(0, 'build')
    # ModuleFinder can't seem to correctly detect the multiprocessing dependency, so we have
    # to manually specify it.
    extra_deps = ['multiprocessing']
    collect_stdlib_dependencies('build/dg_cocoa.py', pydep_folder, extra_deps=extra_deps)
    del sys.path[0]
    # Views are not referenced by python code, so they're not found by the collector.
    copy_all('build/inter/*.so', op.join(pydep_folder, 'inter'))
    if not dev:
        # Important: Don't ever run delete_files_with_pattern('*.py') on dev builds because you'll
        # be deleting all py files in symlinked folders.
        compileall.compile_dir(pydep_folder, force=True, legacy=True)
        delete_files_with_pattern(pydep_folder, '*.py')
        delete_files_with_pattern(pydep_folder, '__pycache__')
    print("Compiling with WAF")
    os.chdir('cocoa')
    print_and_do('{0} waf configure && {0} waf'.format(sys.executable))
    os.chdir('..')
    app.copy_executable('cocoa/build/dupeGuru')
    build_help()
    print("Copying resources and frameworks")
    image_path = 'cocoa/se/dupeguru.icns'
    resources = [image_path, 'cocoa/base/dsa_pub.pem', 'build/dg_cocoa.py', 'build/help']
    app.copy_resources(*resources, use_symlinks=dev)
    app.copy_frameworks('build/Python', 'cocoalib/Sparkle.framework')
    print("Creating the run.py file")
    tmpl = open('cocoa/run_template.py', 'rt').read()
    run_contents = tmpl.replace('{{app_path}}', app.dest)
    open('run.py', 'wt').write(run_contents)

def build_qt(dev):
    print("Building localizations")
    build_localizations('qt')
    print("Building Qt stuff")
    print_and_do("pyrcc5 {0} > {1}".format(op.join('qt', 'dg.qrc'), op.join('qt', 'dg_rc.py')))
    fix_qt_resource_file(op.join('qt', 'dg_rc.py'))
    build_help()
    print("Creating the run.py file")
    shutil.copy(op.join('qt', 'run_template.py'), 'run.py')

def build_help():
    print("Generating Help")
    current_path = op.abspath('.')
    help_basepath = op.join(current_path, 'help', 'en')
    help_destpath = op.join(current_path, 'build', 'help')
    changelog_path = op.join(current_path, 'help', 'changelog_se')
    tixurl = "https://github.com/hsoft/dupeguru/issues/{}"
    appname = 'dupeGuru'
    homepage = 'https://www.hardcoded.net/dupeguru/'
    confrepl = {'appname': appname, 'homepage': homepage, 'language': 'en'}
    changelogtmpl = op.join(current_path, 'help', 'changelog.tmpl')
    conftmpl = op.join(current_path, 'help', 'conf.tmpl')
    sphinxgen.gen(help_basepath, help_destpath, changelog_path, tixurl, confrepl, conftmpl, changelogtmpl)

def build_qt_localizations():
    loc.compile_all_po(op.join('qtlib', 'locale'))
    loc.merge_locale_dir(op.join('qtlib', 'locale'), 'locale')

def build_localizations(ui):
    loc.compile_all_po('locale')
    if ui == 'cocoa':
        app = cocoa_app()
        loc.build_cocoa_localizations(app, en_stringsfile=op.join('cocoa', 'base', 'en.lproj', 'Localizable.strings'))
        locale_dest = op.join(app.resources, 'locale')
    elif ui == 'qt':
        build_qt_localizations()
        locale_dest = op.join('build', 'locale')
    if op.exists(locale_dest):
        shutil.rmtree(locale_dest)
    shutil.copytree('locale', locale_dest, ignore=shutil.ignore_patterns('*.po', '*.pot'))

def build_updatepot():
    if ISOSX:
        print("Updating Cocoa strings file.")
        build_cocoalib_xibless('cocoalib/autogen')
        loc.generate_cocoa_strings_from_code('cocoalib', 'cocoalib/en.lproj')
        build_xibless('se', op.join('cocoa', 'autogen', 'se'))
        loc.generate_cocoa_strings_from_code('cocoa', 'cocoa/base/en.lproj')
    print("Building .pot files from source files")
    print("Building core.pot")
    loc.generate_pot(['core'], op.join('locale', 'core.pot'), ['tr'])
    print("Building columns.pot")
    loc.generate_pot(['core'], op.join('locale', 'columns.pot'), ['coltr'])
    print("Building ui.pot")
    # When we're not under OS X, we don't want to overwrite ui.pot because it contains Cocoa locs
    # We want to merge the generated pot with the old pot in the most preserving way possible.
    ui_packages = ['qt', op.join('cocoa', 'inter')]
    loc.generate_pot(ui_packages, op.join('locale', 'ui.pot'), ['tr'], merge=(not ISOSX))
    print("Building qtlib.pot")
    loc.generate_pot(['qtlib'], op.join('qtlib', 'locale', 'qtlib.pot'), ['tr'])
    if ISOSX:
        print("Building cocoalib.pot")
        cocoalib_pot = op.join('cocoalib', 'locale', 'cocoalib.pot')
        os.remove(cocoalib_pot)
        loc.strings2pot(op.join('cocoalib', 'en.lproj', 'cocoalib.strings'), cocoalib_pot)
        print("Enhancing ui.pot with Cocoa's strings files")
        loc.strings2pot(
            op.join('cocoa', 'base', 'en.lproj', 'Localizable.strings'),
            op.join('locale', 'ui.pot')
        )

def build_mergepot():
    print("Updating .po files using .pot files")
    loc.merge_pots_into_pos('locale')
    loc.merge_pots_into_pos(op.join('qtlib', 'locale'))
    loc.merge_pots_into_pos(op.join('cocoalib', 'locale'))

def build_normpo():
    loc.normalize_all_pos('locale')
    loc.normalize_all_pos(op.join('qtlib', 'locale'))
    loc.normalize_all_pos(op.join('cocoalib', 'locale'))

def build_cocoa_proxy_module():
    print("Building Cocoa Proxy")
    import objp.p2o
    objp.p2o.generate_python_proxy_code('cocoalib/cocoa/CocoaProxy.h', 'build/CocoaProxy.m')
    build_cocoa_ext(
        "CocoaProxy", 'cocoalib/cocoa',
        [
            'cocoalib/cocoa/CocoaProxy.m', 'build/CocoaProxy.m', 'build/ObjP.m',
            'cocoalib/HSErrorReportWindow.m', 'cocoa/autogen/HSErrorReportWindow_UI.m'
        ],
        ['AppKit', 'CoreServices'],
        ['cocoalib', 'cocoa/autogen']
    )

def build_cocoa_bridging_interfaces():
    print("Building Cocoa Bridging Interfaces")
    import objp.o2p
    import objp.p2o
    add_to_pythonpath('cocoa')
    add_to_pythonpath('cocoalib')
    from cocoa.inter import (
        PyGUIObject, GUIObjectView, PyColumns, ColumnsView, PyOutline,
        OutlineView, PySelectableList, SelectableListView, PyTable, TableView, PyBaseApp,
        PyTextField, ProgressWindowView, PyProgressWindow
    )
    from inter.deletion_options import PyDeletionOptions, DeletionOptionsView
    from inter.details_panel import PyDetailsPanel, DetailsPanelView
    from inter.directory_outline import PyDirectoryOutline, DirectoryOutlineView
    from inter.prioritize_dialog import PyPrioritizeDialog, PrioritizeDialogView
    from inter.prioritize_list import PyPrioritizeList, PrioritizeListView
    from inter.problem_dialog import PyProblemDialog
    from inter.ignore_list_dialog import PyIgnoreListDialog, IgnoreListDialogView
    from inter.result_table import PyResultTable, ResultTableView
    from inter.stats_label import PyStatsLabel, StatsLabelView
    from inter.app import PyDupeGuruBase, DupeGuruView
    appmod = importlib.import_module('inter.app_se')
    allclasses = [
        PyGUIObject, PyColumns, PyOutline, PySelectableList, PyTable, PyBaseApp,
        PyDetailsPanel, PyDirectoryOutline, PyPrioritizeDialog, PyPrioritizeList, PyProblemDialog,
        PyIgnoreListDialog, PyDeletionOptions, PyResultTable, PyStatsLabel, PyDupeGuruBase,
        PyTextField, PyProgressWindow, appmod.PyDupeGuru
    ]
    for class_ in allclasses:
        objp.o2p.generate_objc_code(class_, 'cocoa/autogen', inherit=True)
    allclasses = [
        GUIObjectView, ColumnsView, OutlineView, SelectableListView, TableView,
        DetailsPanelView, DirectoryOutlineView, PrioritizeDialogView, PrioritizeListView,
        IgnoreListDialogView, DeletionOptionsView, ResultTableView, StatsLabelView,
        ProgressWindowView, DupeGuruView
    ]
    clsspecs = [objp.o2p.spec_from_python_class(class_) for class_ in allclasses]
    objp.p2o.generate_python_proxy_code_from_clsspec(clsspecs, 'build/CocoaViews.m')
    build_cocoa_ext('CocoaViews', 'cocoa/inter', ['build/CocoaViews.m', 'build/ObjP.m'])

def build_pe_modules(ui):
    print("Building PE Modules")
    exts = [
        Extension(
            "_block",
            [op.join('core', 'pe', 'modules', 'block.c'), op.join('core', 'pe', 'modules', 'common.c')]
        ),
        Extension(
            "_cache",
            [op.join('core', 'pe', 'modules', 'cache.c'), op.join('core', 'pe', 'modules', 'common.c')]
        ),
    ]
    if ui == 'qt':
        exts.append(Extension("_block_qt", [op.join('qt', 'pe', 'modules', 'block.c')]))
    elif ui == 'cocoa':
        exts.append(Extension(
            "_block_osx",
            [op.join('core', 'pe', 'modules', 'block_osx.m'), op.join('core', 'pe', 'modules', 'common.c')],
            extra_link_args=[
                "-framework", "CoreFoundation",
                "-framework", "Foundation",
                "-framework", "ApplicationServices",
            ]
        ))
    setup(
        script_args=['build_ext', '--inplace'],
        ext_modules=exts,
    )
    move_all('_block_qt*', op.join('qt', 'pe'))
    move_all('_block*', op.join('core', 'pe'))
    move_all('_cache*', op.join('core', 'pe'))

def build_normal(ui, dev):
    print("Building dupeGuru with UI {}".format(ui))
    add_to_pythonpath('.')
    print("Building dupeGuru")
    build_pe_modules(ui)
    if ui == 'cocoa':
        build_cocoa(dev)
    elif ui == 'qt':
        build_qt(dev)

def main():
    options = parse_args()
    ui = options.ui
    if ui not in ('cocoa', 'qt'):
        ui = 'cocoa' if ISOSX else 'qt'
    if options.dev:
        print("Building in Dev mode")
    if options.clean:
        for path in ['build', op.join('cocoa', 'build'), op.join('cocoa', 'autogen')]:
            if op.exists(path):
                shutil.rmtree(path)
    if not op.exists('build'):
        os.mkdir('build')
    if options.doc:
        build_help()
    elif options.loc:
        build_localizations(ui)
    elif options.updatepot:
        build_updatepot()
    elif options.mergepot:
        build_mergepot()
    elif options.normpo:
        build_normpo()
    elif options.cocoa_ext:
        build_cocoa_proxy_module()
        build_cocoa_bridging_interfaces()
    elif options.cocoa_compile:
        os.chdir('cocoa')
        print_and_do('{0} waf configure && {0} waf'.format(sys.executable))
        os.chdir('..')
        cocoa_app().copy_executable('cocoa/build/dupeGuru')
    elif options.xibless:
        build_cocoalib_xibless()
        build_xibless()
    else:
        build_normal(ui, options.dev)

if __name__ == '__main__':
    main()<|MERGE_RESOLUTION|>--- conflicted
+++ resolved
@@ -131,18 +131,9 @@
     if not op.exists(pydep_folder):
         os.mkdir(pydep_folder)
     shutil.copy(op.join(cocoa_project_path, 'dg_cocoa.py'), 'build')
-<<<<<<< HEAD
-    specific_packages = {
-        'se': ['core_se'],
-        'me': ['core_me', 'hsaudiotag'],
-        'pe': ['core_pe'],
-    }[edition]
-=======
-    appscript_pkgs = ['appscript', 'aem', 'mactypes', 'osax']
->>>>>>> a65077f8
     tocopy = [
         'core', 'hscommon', 'cocoa/inter', 'cocoalib/cocoa', 'objp', 'send2trash', 'hsaudiotag',
-    ] + appscript_pkgs
+    ]
     copy_packages(tocopy, pydep_folder, create_links=dev)
     sys.path.insert(0, 'build')
     # ModuleFinder can't seem to correctly detect the multiprocessing dependency, so we have
