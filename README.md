--- conflicted
+++ resolved
@@ -55,7 +55,10 @@
 
     $ apt-get install python3-dev python3-pyqt5 pyqt5-dev-tools
 
-<<<<<<< HEAD
+On Arch, it's:
+
+    $ pacman -S python-pyqt5
+
 ## Setting up the virtual environment
 
 Use Python's built-in `pyvenv` to create a virtual environment in which we're going to install our.
@@ -72,21 +75,6 @@
     $ pip install -r requirements-[osx|win].txt
     
 ([osx|win] depends, of course, on your platform. On other platforms, just use requirements.txt).
-=======
-On Arch, it's:
-
-    $ pacman -S python-pyqt5
-
-## Virtualenv setup
-
-Use the built-in `pyvenv` to setup a virtual environment, and then install `pip` and run the
-requirements in it:
-
-    $ pyvenv --system-site-packages env
-    $ source env/bin/activate
-    $ wget https://bitbucket.org/pypa/setuptools/raw/bootstrap/ez_setup.py -O - | python
-    $ easy_install pip
->>>>>>> cc5ea1db
 
 ## Actual building and running
 
