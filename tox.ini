--- conflicted
+++ resolved
@@ -1,9 +1,5 @@
 [tox]
-<<<<<<< HEAD
-envlist = py34
-=======
-envlist = py33,py34,py35
->>>>>>> 13a2868d
+envlist = py34,py35
 skipsdist = True
 
 [testenv]
