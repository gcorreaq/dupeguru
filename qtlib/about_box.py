--- conflicted
+++ resolved
@@ -16,11 +16,7 @@
 tr = trget('qtlib')
 
 class AboutBox(QDialog):
-<<<<<<< HEAD
-    def __init__(self, parent, app):
-=======
-    def __init__(self, parent, app, withreg=True, **kwargs):
->>>>>>> cc5ea1db
+    def __init__(self, parent, app, **kwargs):
         flags = Qt.CustomizeWindowHint | Qt.WindowTitleHint | Qt.WindowSystemMenuHint | Qt.MSWindowsFixedSizeDialogHint
         super().__init__(parent, flags, **kwargs)
         self.app = app
